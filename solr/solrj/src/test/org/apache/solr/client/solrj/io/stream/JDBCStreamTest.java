/*
 * Licensed to the Apache Software Foundation (ASF) under one or more
 * contributor license agreements.  See the NOTICE file distributed with
 * this work for additional information regarding copyright ownership.
 * The ASF licenses this file to You under the Apache License, Version 2.0
 * (the "License"); you may not use this file except in compliance with
 * the License.  You may obtain a copy of the License at
 *
 *     http://www.apache.org/licenses/LICENSE-2.0
 *
 * Unless required by applicable law or agreed to in writing, software
 * distributed under the License is distributed on an "AS IS" BASIS,
 * WITHOUT WARRANTIES OR CONDITIONS OF ANY KIND, either express or implied.
 * See the License for the specific language governing permissions and
 * limitations under the License.
 */
package org.apache.solr.client.solrj.io.stream;

import java.io.IOException;
import java.sql.Connection;
import java.sql.DriverManager;
import java.sql.SQLException;
import java.sql.Statement;
import java.util.ArrayList;
import java.util.HashMap;
import java.util.List;
import java.util.Locale;

import org.apache.lucene.util.LuceneTestCase;
import org.apache.solr.client.solrj.io.Tuple;
import org.apache.solr.client.solrj.io.comp.ComparatorOrder;
import org.apache.solr.client.solrj.io.comp.FieldComparator;
import org.apache.solr.client.solrj.io.stream.expr.StreamFactory;
import org.apache.solr.client.solrj.io.stream.metrics.CountMetric;
import org.apache.solr.client.solrj.io.stream.metrics.MaxMetric;
import org.apache.solr.client.solrj.io.stream.metrics.MeanMetric;
import org.apache.solr.client.solrj.io.stream.metrics.MinMetric;
import org.apache.solr.client.solrj.request.CollectionAdminRequest;
import org.apache.solr.client.solrj.request.UpdateRequest;
import org.apache.solr.cloud.AbstractDistribZkTestBase;
import org.apache.solr.cloud.SolrCloudTestCase;
import org.junit.AfterClass;
import org.junit.Before;
import org.junit.BeforeClass;
import org.junit.Test;

/**
*/

@LuceneTestCase.SuppressCodecs({"Lucene3x", "Lucene40","Lucene41","Lucene42","Lucene45"})
public class JDBCStreamTest extends SolrCloudTestCase {

  private static final String COLLECTIONORALIAS = "jdbc";

  private static final int TIMEOUT = 30;

  private static final String id = "id";

  @BeforeClass
  public static void setupCluster() throws Exception {
    configureCluster(4)
        .addConfig("conf", getFile("solrj").toPath().resolve("solr").resolve("configsets").resolve("streaming").resolve("conf"))
        .configure();

    String collection;
    boolean useAlias = random().nextBoolean();
    if(useAlias) {
      collection = COLLECTIONORALIAS + "_collection";
      CollectionAdminRequest.createAlias(COLLECTIONORALIAS, collection).process(cluster.getSolrClient());
    } else {
      collection = COLLECTIONORALIAS;
    }

    CollectionAdminRequest.createCollection(collection, "conf", 2, 1).process(cluster.getSolrClient());
    AbstractDistribZkTestBase.waitForRecoveriesToFinish(collection, cluster.getSolrClient().getZkStateReader(),
        false, true, TIMEOUT);
  }

  @BeforeClass
  public static void setupDatabase() throws Exception {
    
    // Initialize Database
    // Ok, so.....hsqldb is doing something totally weird so I thought I'd take a moment to explain it.
    // According to http://www.hsqldb.org/doc/1.8/guide/guide.html#N101EF, section "Components of SQL Expressions", clause "name",
    // "When an SQL statement is issued, any lowercase characters in unquoted identifiers are converted to uppercase."
    // :(   Like seriously....
    // So, for this reason and to simplify writing these tests I've decided that in all statements all table and column names 
    // will be in UPPERCASE. This is to ensure things look and behave consistently. Note that this is not a requirement of the 
    // JDBCStream and is only a carryover from the driver we are testing with.
    Class.forName("org.hsqldb.jdbcDriver").newInstance();
    Connection connection = DriverManager.getConnection("jdbc:hsqldb:mem:.");
    Statement statement  = connection.createStatement();
    statement.executeUpdate("create table COUNTRIES(CODE varchar(3) not null primary key, COUNTRY_NAME varchar(50), DELETED char(1) default 'N')");
    statement.executeUpdate("create table PEOPLE(ID int not null primary key, NAME varchar(50), COUNTRY_CODE char(2), DELETED char(1) default 'N')");
    statement.executeUpdate("create table PEOPLE_SPORTS(ID int not null primary key, PERSON_ID int, SPORT_NAME varchar(50), DELETED char(1) default 'N')");
    statement.executeUpdate("create table UNSUPPORTED_COLUMNS(ID int not null primary key, UNSP binary)");
    
  }

  @AfterClass
  public static void teardownDatabase() throws SQLException {
    Connection connection = DriverManager.getConnection("jdbc:hsqldb:mem:.");
    Statement statement = connection.createStatement();
    statement.executeUpdate("shutdown");
  }

  @Before
  public void cleanIndex() throws Exception {
    new UpdateRequest()
        .deleteByQuery("*:*")
        .commit(cluster.getSolrClient(), COLLECTIONORALIAS);
  }

  @Before
  public void cleanDatabase() throws Exception {
    // Clear database
    try (Connection connection = DriverManager.getConnection("jdbc:hsqldb:mem:.");
         Statement statement = connection.createStatement()) {
      statement.executeUpdate("delete from COUNTRIES WHERE 1=1");
      statement.executeUpdate("delete from PEOPLE WHERE 1=1");
      statement.executeUpdate("delete from PEOPLE_SPORTS WHERE 1=1");
      statement.executeUpdate("delete from UNSUPPORTED_COLUMNS WHERE 1=1");
    }
  }

  @Test
  public void testJDBCSelect() throws Exception {

    // Load Database Data
    try (Connection connection = DriverManager.getConnection("jdbc:hsqldb:mem:.");
         Statement statement = connection.createStatement()) {
      statement.executeUpdate("insert into COUNTRIES (CODE,COUNTRY_NAME) values ('US', 'United States')");
      statement.executeUpdate("insert into COUNTRIES (CODE,COUNTRY_NAME) values ('NL', 'Netherlands')");
      statement.executeUpdate("insert into COUNTRIES (CODE,COUNTRY_NAME) values ('NP', 'Nepal')");
      statement.executeUpdate("insert into COUNTRIES (CODE,COUNTRY_NAME) values ('NO', 'Norway')");
    }
    
    TupleStream stream;
    List<Tuple> tuples;
    
    // Simple 1
    stream = new JDBCStream("jdbc:hsqldb:mem:.", "select CODE,COUNTRY_NAME from COUNTRIES order by CODE",
        new FieldComparator("CODE", ComparatorOrder.ASCENDING));
    tuples = getTuples(stream);
    
    assert(tuples.size() == 4);
    assertOrderOf(tuples, "CODE", "NL", "NO", "NP", "US");
    assertOrderOf(tuples, "COUNTRY_NAME", "Netherlands", "Norway", "Nepal", "United States");
    
    // Simple 2
    stream = new JDBCStream("jdbc:hsqldb:mem:.", "select CODE,COUNTRY_NAME from COUNTRIES order by COUNTRY_NAME",
        new FieldComparator("COUNTRY_NAME", ComparatorOrder.ASCENDING));
    tuples = getTuples(stream);
    
    assertEquals(4, tuples.size());
    assertOrderOf(tuples, "CODE", "NP", "NL", "NO", "US");
    assertOrderOf(tuples, "COUNTRY_NAME", "Nepal", "Netherlands", "Norway", "United States");
    
  }

  @Test
  public void testJDBCJoin() throws Exception {
    
    // Load Database Data
    try (Connection connection = DriverManager.getConnection("jdbc:hsqldb:mem:.");
          Statement statement = connection.createStatement()) {
      statement.executeUpdate("insert into COUNTRIES (CODE,COUNTRY_NAME) values ('US', 'United States')");
      statement.executeUpdate("insert into COUNTRIES (CODE,COUNTRY_NAME) values ('NL', 'Netherlands')");
      statement.executeUpdate("insert into COUNTRIES (CODE,COUNTRY_NAME) values ('NP', 'Nepal')");
      statement.executeUpdate("insert into COUNTRIES (CODE,COUNTRY_NAME) values ('NO', 'Norway')");
      statement.executeUpdate("insert into PEOPLE (ID, NAME, COUNTRY_CODE) values (11,'Emma','NL')");
      statement.executeUpdate("insert into PEOPLE (ID, NAME, COUNTRY_CODE) values (12,'Grace','NI')");
      statement.executeUpdate("insert into PEOPLE (ID, NAME, COUNTRY_CODE) values (13,'Hailey','NG')");
      statement.executeUpdate("insert into PEOPLE (ID, NAME, COUNTRY_CODE) values (14,'Isabella','NF')");
      statement.executeUpdate("insert into PEOPLE (ID, NAME, COUNTRY_CODE) values (15,'Lily','NE')");
      statement.executeUpdate("insert into PEOPLE (ID, NAME, COUNTRY_CODE) values (16,'Madison','NC')");
      statement.executeUpdate("insert into PEOPLE (ID, NAME, COUNTRY_CODE) values (17,'Mia','NL')");
      statement.executeUpdate("insert into PEOPLE (ID, NAME, COUNTRY_CODE) values (18,'Natalie','NZ')");
      statement.executeUpdate("insert into PEOPLE (ID, NAME, COUNTRY_CODE) values (19,'Olivia','NL')");
      statement.executeUpdate("insert into PEOPLE (ID, NAME, COUNTRY_CODE) values (20,'Samantha','NR')");
    }
    
    TupleStream stream;
    List<Tuple> tuples;
    
    // Simple 1
    stream = new JDBCStream("jdbc:hsqldb:mem:.", "select PEOPLE.ID, PEOPLE.NAME, COUNTRIES.COUNTRY_NAME from PEOPLE inner join COUNTRIES on PEOPLE.COUNTRY_CODE = COUNTRIES.CODE where COUNTRIES.CODE = 'NL' order by PEOPLE.ID", new FieldComparator("ID", ComparatorOrder.ASCENDING));
    tuples = getTuples(stream);
    
    assertEquals(3, tuples.size());
    assertOrderOf(tuples, "ID", 11, 17, 19);
    assertOrderOf(tuples, "NAME", "Emma", "Mia", "Olivia");    
  }

  @Test
  public void testJDBCSolrMerge() throws Exception {
    
    // Load Database Data
    try (Connection connection = DriverManager.getConnection("jdbc:hsqldb:mem:.");
         Statement statement = connection.createStatement()) {
      statement.executeUpdate("insert into COUNTRIES (CODE,COUNTRY_NAME) values ('US', 'United States')");
      statement.executeUpdate("insert into COUNTRIES (CODE,COUNTRY_NAME) values ('NL', 'Netherlands')");
      statement.executeUpdate("insert into COUNTRIES (CODE,COUNTRY_NAME) values ('NP', 'Nepal')");
      statement.executeUpdate("insert into COUNTRIES (CODE,COUNTRY_NAME) values ('NO', 'Norway')");
      statement.executeUpdate("insert into COUNTRIES (CODE,COUNTRY_NAME) values ('AL', 'Algeria')");
    }
    
    // Load Solr
    new UpdateRequest()
        .add(id, "0", "code_s", "GB", "name_s", "Great Britian")
        .add(id, "1", "code_s", "CA", "name_s", "Canada")
        .commit(cluster.getSolrClient(), COLLECTIONORALIAS);
    
    StreamFactory factory = new StreamFactory()
      .withCollectionZkHost(COLLECTIONORALIAS, cluster.getZkServer().getZkAddress())
      .withFunctionName("search", CloudSolrStream.class);
    
    List<Tuple> tuples;
    
    // Simple 1
    TupleStream jdbcStream = new JDBCStream("jdbc:hsqldb:mem:.", "select CODE,COUNTRY_NAME from COUNTRIES order by CODE", new FieldComparator("CODE", ComparatorOrder.ASCENDING));
    TupleStream selectStream = new SelectStream(jdbcStream, new HashMap<String, String>(){{ put("CODE", "code_s"); put("COUNTRY_NAME", "name_s"); }});
    TupleStream searchStream = factory.constructStream("search(" + COLLECTIONORALIAS + ", fl=\"code_s,name_s\",q=\"*:*\",sort=\"code_s asc\")");
    TupleStream mergeStream = new MergeStream(new FieldComparator("code_s", ComparatorOrder.ASCENDING), new TupleStream[]{selectStream,searchStream});
    
    tuples = getTuples(mergeStream);
    
    assertEquals(7, tuples.size());
    assertOrderOf(tuples, "code_s", "AL","CA","GB","NL","NO","NP","US");
    assertOrderOf(tuples, "name_s", "Algeria", "Canada", "Great Britian", "Netherlands", "Norway", "Nepal", "United States");
  }

  @Test
  public void testJDBCSolrInnerJoinExpression() throws Exception{
    
    StreamFactory factory = new StreamFactory()
      .withCollectionZkHost(COLLECTIONORALIAS, cluster.getZkServer().getZkAddress())
      .withFunctionName("search", CloudSolrStream.class)
      .withFunctionName("select", SelectStream.class)
      .withFunctionName("innerJoin", InnerJoinStream.class)
      .withFunctionName("jdbc", JDBCStream.class);
    
    // Load Database Data
    try (Connection connection = DriverManager.getConnection("jdbc:hsqldb:mem:.");
         Statement statement = connection.createStatement()) {
      statement.executeUpdate("insert into COUNTRIES (CODE,COUNTRY_NAME) values ('US', 'United States')");
      statement.executeUpdate("insert into COUNTRIES (CODE,COUNTRY_NAME) values ('NL', 'Netherlands')");
      statement.executeUpdate("insert into COUNTRIES (CODE,COUNTRY_NAME) values ('NP', 'Nepal')");
      statement.executeUpdate("insert into COUNTRIES (CODE,COUNTRY_NAME) values ('NO', 'Norway')");
      statement.executeUpdate("insert into PEOPLE (ID, NAME, COUNTRY_CODE) values (11,'Emma','NL')");
      statement.executeUpdate("insert into PEOPLE (ID, NAME, COUNTRY_CODE) values (12,'Grace','US')");
      statement.executeUpdate("insert into PEOPLE (ID, NAME, COUNTRY_CODE) values (13,'Hailey','NL')");
      statement.executeUpdate("insert into PEOPLE (ID, NAME, COUNTRY_CODE) values (14,'Isabella','NL')");
      statement.executeUpdate("insert into PEOPLE (ID, NAME, COUNTRY_CODE) values (15,'Lily','NL')");
      statement.executeUpdate("insert into PEOPLE (ID, NAME, COUNTRY_CODE) values (16,'Madison','US')");
      statement.executeUpdate("insert into PEOPLE (ID, NAME, COUNTRY_CODE) values (17,'Mia','US')");
      statement.executeUpdate("insert into PEOPLE (ID, NAME, COUNTRY_CODE) values (18,'Natalie','NL')");
      statement.executeUpdate("insert into PEOPLE (ID, NAME, COUNTRY_CODE) values (19,'Olivia','NL')");
      statement.executeUpdate("insert into PEOPLE (ID, NAME, COUNTRY_CODE) values (20,'Samantha','US')");
    }
    
    // Load solr data
    new UpdateRequest()
        .add(id, "1", "rating_f", "3.5", "personId_i", "11")
        .add(id, "2", "rating_f", "5", "personId_i", "12")
        .add(id, "3", "rating_f", "2.2", "personId_i", "13")
        .add(id, "4", "rating_f", "4.3", "personId_i", "14")
        .add(id, "5", "rating_f", "3.5", "personId_i", "15")
        .add(id, "6", "rating_f", "3", "personId_i", "16")
        .add(id, "7", "rating_f", "3", "personId_i", "17")
        .add(id, "8", "rating_f", "4", "personId_i", "18")
        .add(id, "9", "rating_f", "4.1", "personId_i", "19")
        .add(id, "10", "rating_f", "4.8", "personId_i", "20")
        .commit(cluster.getSolrClient(), COLLECTIONORALIAS);

    String expression;
    TupleStream stream;
    List<Tuple> tuples;
    
    // Basic test
    expression =   
              "innerJoin("
            + "  select("
            + "    search(" + COLLECTIONORALIAS + ", fl=\"personId_i,rating_f\", q=\"rating_f:*\", sort=\"personId_i asc\"),"
            + "    personId_i as personId,"
            + "    rating_f as rating"
            + "  ),"
            + "  select("
            + "    jdbc(connection=\"jdbc:hsqldb:mem:.\", sql=\"select PEOPLE.ID, PEOPLE.NAME, COUNTRIES.COUNTRY_NAME from PEOPLE inner join COUNTRIES on PEOPLE.COUNTRY_CODE = COUNTRIES.CODE order by PEOPLE.ID\", sort=\"ID asc\"),"
            + "    ID as personId,"
            + "    NAME as personName,"
            + "    COUNTRY_NAME as country"
            + "  ),"
            + "  on=\"personId\""
            + ")";

    stream = factory.constructStream(expression);
    tuples = getTuples(stream);
    
    assertEquals(10, tuples.size());
    assertOrderOf(tuples, "personId", 11,12,13,14,15,16,17,18,19,20);
    assertOrderOf(tuples, "rating", 3.5d,5d,2.2d,4.3d,3.5d,3d,3d,4d,4.1d,4.8d);
    assertOrderOf(tuples, "personName", "Emma","Grace","Hailey","Isabella","Lily","Madison","Mia","Natalie","Olivia","Samantha");
    assertOrderOf(tuples, "country", "Netherlands","United States","Netherlands","Netherlands","Netherlands","United States","United States","Netherlands","Netherlands","United States");
  }

  @Test
  public void testJDBCSolrInnerJoinExpressionWithProperties() throws Exception{
    
    StreamFactory factory = new StreamFactory()
      .withCollectionZkHost(COLLECTIONORALIAS, cluster.getZkServer().getZkAddress())
      .withFunctionName("search", CloudSolrStream.class)
      .withFunctionName("select", SelectStream.class)
      .withFunctionName("innerJoin", InnerJoinStream.class)
      .withFunctionName("jdbc", JDBCStream.class);
    
    // Load Database Data
    try (Connection connection = DriverManager.getConnection("jdbc:hsqldb:mem:.");
         Statement statement = connection.createStatement()) {
      statement.executeUpdate("insert into COUNTRIES (CODE,COUNTRY_NAME) values ('US', 'United States')");
      statement.executeUpdate("insert into COUNTRIES (CODE,COUNTRY_NAME) values ('NL', 'Netherlands')");
      statement.executeUpdate("insert into COUNTRIES (CODE,COUNTRY_NAME) values ('NP', 'Nepal')");
      statement.executeUpdate("insert into COUNTRIES (CODE,COUNTRY_NAME) values ('NO', 'Norway')");
      statement.executeUpdate("insert into PEOPLE (ID, NAME, COUNTRY_CODE) values (11,'Emma','NL')");
      statement.executeUpdate("insert into PEOPLE (ID, NAME, COUNTRY_CODE) values (12,'Grace','US')");
      statement.executeUpdate("insert into PEOPLE (ID, NAME, COUNTRY_CODE) values (13,'Hailey','NL')");
      statement.executeUpdate("insert into PEOPLE (ID, NAME, COUNTRY_CODE) values (14,'Isabella','NL')");
      statement.executeUpdate("insert into PEOPLE (ID, NAME, COUNTRY_CODE) values (15,'Lily','NL')");
      statement.executeUpdate("insert into PEOPLE (ID, NAME, COUNTRY_CODE) values (16,'Madison','US')");
      statement.executeUpdate("insert into PEOPLE (ID, NAME, COUNTRY_CODE) values (17,'Mia','US')");
      statement.executeUpdate("insert into PEOPLE (ID, NAME, COUNTRY_CODE) values (18,'Natalie','NL')");
      statement.executeUpdate("insert into PEOPLE (ID, NAME, COUNTRY_CODE) values (19,'Olivia','NL')");
      statement.executeUpdate("insert into PEOPLE (ID, NAME, COUNTRY_CODE) values (20,'Samantha','US')");
    }
    
    // Load solr data
    new UpdateRequest()
        .add(id, "1", "rating_f", "3.5", "personId_i", "11")
        .add(id, "2", "rating_f", "5", "personId_i", "12")
        .add(id, "3", "rating_f", "2.2", "personId_i", "13")
        .add(id, "4", "rating_f", "4.3", "personId_i", "14")
        .add(id, "5", "rating_f", "3.5", "personId_i", "15")
        .add(id, "6", "rating_f", "3", "personId_i", "16")
        .add(id, "7", "rating_f", "3", "personId_i", "17")
        .add(id, "8", "rating_f", "4", "personId_i", "18")
        .add(id, "9", "rating_f", "4.1", "personId_i", "19")
        .add(id, "10", "rating_f", "4.8", "personId_i", "20")
        .commit(cluster.getSolrClient(), COLLECTIONORALIAS);

    String expression;
    TupleStream stream;
    List<Tuple> tuples;
    
    // Basic test for no alias
    expression =
              "innerJoin("
            + "  select("
            + "    search(" + COLLECTIONORALIAS + ", fl=\"personId_i,rating_f\", q=\"rating_f:*\", sort=\"personId_i asc\"),"
            + "    personId_i as personId,"
            + "    rating_f as rating"
            + "  ),"
            + "  select("
<<<<<<< HEAD
            + "    jdbc(connection=\"jdbc:hsqldb:mem:.\", sql=\"select PEOPLE.ID as PERSONID, PEOPLE.NAME, COUNTRIES.COUNTRY_NAME from PEOPLE inner join COUNTRIES on PEOPLE.COUNTRY_CODE = COUNTRIES.CODE order by PEOPLE.ID\", sort=\"PERSONID asc\", get_column_name=true),"
            + "    PERSONID as personId,"
=======
            + "    jdbc(connection=\"jdbc:hsqldb:mem:.\", sql=\"select PEOPLE.ID, PEOPLE.NAME, COUNTRIES.COUNTRY_NAME from PEOPLE inner join COUNTRIES on PEOPLE.COUNTRY_CODE = COUNTRIES.CODE order by PEOPLE.ID\", sort=\"ID asc\"),"
            + "    ID as personId,"
>>>>>>> c20d1298
            + "    NAME as personName,"
            + "    COUNTRY_NAME as country"
            + "  ),"
            + "  on=\"personId\""
            + ")";

    stream = factory.constructStream(expression);
    tuples = getTuples(stream);
    
    assertEquals(10, tuples.size());
    assertOrderOf(tuples, "personId", 11,12,13,14,15,16,17,18,19,20);
    assertOrderOf(tuples, "rating", 3.5d,5d,2.2d,4.3d,3.5d,3d,3d,4d,4.1d,4.8d);
    assertOrderOf(tuples, "personName", "Emma","Grace","Hailey","Isabella","Lily","Madison","Mia","Natalie","Olivia","Samantha");
    assertOrderOf(tuples, "country", "Netherlands","United States","Netherlands","Netherlands","Netherlands","United States","United States","Netherlands","Netherlands","United States");
    
    // Basic test for alias
    expression =   
              "innerJoin("
            + "  select("
            + "    search(" + COLLECTIONORALIAS + ", fl=\"personId_i,rating_f\", q=\"rating_f:*\", sort=\"personId_i asc\"),"
            + "    personId_i as personId,"
            + "    rating_f as rating"
            + "  ),"
            + "  select("
            + "    jdbc(connection=\"jdbc:hsqldb:mem:.\", sql=\"select PEOPLE.ID as PERSONID, PEOPLE.NAME, COUNTRIES.COUNTRY_NAME from PEOPLE inner join COUNTRIES on PEOPLE.COUNTRY_CODE = COUNTRIES.CODE order by PEOPLE.ID\", sort=\"PERSONID asc\"),"
            + "    PERSONID as personId,"
            + "    NAME as personName,"
            + "    COUNTRY_NAME as country"
            + "  ),"
            + "  on=\"personId\""
            + ")";

    stream = factory.constructStream(expression);
    tuples = getTuples(stream);
    
    assertEquals(10, tuples.size());
    assertOrderOf(tuples, "personId", 11,12,13,14,15,16,17,18,19,20);
    assertOrderOf(tuples, "rating", 3.5d,5d,2.2d,4.3d,3.5d,3d,3d,4d,4.1d,4.8d);
    assertOrderOf(tuples, "personName", "Emma","Grace","Hailey","Isabella","Lily","Madison","Mia","Natalie","Olivia","Samantha");
    assertOrderOf(tuples, "country", "Netherlands","United States","Netherlands","Netherlands","Netherlands","United States","United States","Netherlands","Netherlands","United States");
  }

  @Test
  public void testJDBCSolrInnerJoinRollupExpression() throws Exception{
    
    StreamFactory factory = new StreamFactory()
      .withCollectionZkHost(COLLECTIONORALIAS, cluster.getZkServer().getZkAddress())
      .withFunctionName("search", CloudSolrStream.class)
      .withFunctionName("select", SelectStream.class)
      .withFunctionName("hashJoin", HashJoinStream.class)
      .withFunctionName("rollup", RollupStream.class)
      .withFunctionName("jdbc", JDBCStream.class)
      .withFunctionName("max", MaxMetric.class)
      .withFunctionName("min", MinMetric.class)
      .withFunctionName("avg", MeanMetric.class)
      .withFunctionName("count", CountMetric.class)
      ;
    
    // Load Database Data
    try (Connection connection = DriverManager.getConnection("jdbc:hsqldb:mem:.");
         Statement statement = connection.createStatement()) {
      statement.executeUpdate("insert into COUNTRIES (CODE,COUNTRY_NAME) values ('US', 'United States')");
      statement.executeUpdate("insert into COUNTRIES (CODE,COUNTRY_NAME) values ('NL', 'Netherlands')");
      statement.executeUpdate("insert into COUNTRIES (CODE,COUNTRY_NAME) values ('NP', 'Nepal')");
      statement.executeUpdate("insert into COUNTRIES (CODE,COUNTRY_NAME) values ('NO', 'Norway')");
      statement.executeUpdate("insert into PEOPLE (ID, NAME, COUNTRY_CODE) values (11,'Emma','NL')");
      statement.executeUpdate("insert into PEOPLE (ID, NAME, COUNTRY_CODE) values (12,'Grace','US')");
      statement.executeUpdate("insert into PEOPLE (ID, NAME, COUNTRY_CODE) values (13,'Hailey','NL')");
      statement.executeUpdate("insert into PEOPLE (ID, NAME, COUNTRY_CODE) values (14,'Isabella','NL')");
      statement.executeUpdate("insert into PEOPLE (ID, NAME, COUNTRY_CODE) values (15,'Lily','NL')");
      statement.executeUpdate("insert into PEOPLE (ID, NAME, COUNTRY_CODE) values (16,'Madison','US')");
      statement.executeUpdate("insert into PEOPLE (ID, NAME, COUNTRY_CODE) values (17,'Mia','US')");
      statement.executeUpdate("insert into PEOPLE (ID, NAME, COUNTRY_CODE) values (18,'Natalie','NL')");
      statement.executeUpdate("insert into PEOPLE (ID, NAME, COUNTRY_CODE) values (19,'Olivia','NL')");
      statement.executeUpdate("insert into PEOPLE (ID, NAME, COUNTRY_CODE) values (20,'Samantha','US')");
    }
    
    // Load solr data
    new UpdateRequest()
        .add(id, "1", "rating_f", "3.5", "personId_i", "11")
        .add(id, "3", "rating_f", "2.2", "personId_i", "13")
        .add(id, "4", "rating_f", "4.3", "personId_i", "14")
        .add(id, "5", "rating_f", "3.5", "personId_i", "15")
        .add(id, "8", "rating_f", "4", "personId_i", "18")
        .add(id, "9", "rating_f", "4.1", "personId_i", "19")
        .add(id, "2", "rating_f", "5", "personId_i", "12")
        .add(id, "6", "rating_f", "3", "personId_i", "16")
        .add(id, "7", "rating_f", "3", "personId_i", "17")
        .add(id, "10", "rating_f", "4.8", "personId_i", "20")
        .commit(cluster.getSolrClient(), COLLECTIONORALIAS);

    String expression;
    TupleStream stream;
    List<Tuple> tuples;
    
    // Basic test
    expression =   
              "rollup("
            + "  hashJoin("
            + "    hashed=select("
            + "      search(" + COLLECTIONORALIAS + ", fl=\"personId_i,rating_f\", q=\"rating_f:*\", sort=\"personId_i asc\"),"
            + "      personId_i as personId,"
            + "      rating_f as rating"
            + "    ),"
            + "    select("
            + "      jdbc(connection=\"jdbc:hsqldb:mem:.\", sql=\"select PEOPLE.ID, PEOPLE.NAME, COUNTRIES.COUNTRY_NAME from PEOPLE inner join COUNTRIES on PEOPLE.COUNTRY_CODE = COUNTRIES.CODE order by COUNTRIES.COUNTRY_NAME\", sort=\"COUNTRIES.COUNTRY_NAME asc\"),"
            + "      ID as personId,"
            + "      NAME as personName,"
            + "      COUNTRY_NAME as country"
            + "    ),"
            + "    on=\"personId\""
            + "  ),"
            + "  over=\"country\","
            + "  max(rating),"
            + "  min(rating),"
            + "  avg(rating),"
            + "  count(*)"
            + ")";

    stream = factory.constructStream(expression);
    tuples = getTuples(stream);
    
    assertEquals(2, tuples.size());
    
    Tuple tuple = tuples.get(0);
    assertEquals("Netherlands",tuple.getString("country"));
    assertTrue(4.3D == tuple.getDouble("max(rating)"));
    assertTrue(2.2D == tuple.getDouble("min(rating)"));
    assertTrue(3.6D == tuple.getDouble("avg(rating)"));
    assertTrue(6D == tuple.getDouble("count(*)"));
    
    tuple = tuples.get(1);
    assertEquals("United States",tuple.getString("country"));
    assertTrue(5D == tuple.getDouble("max(rating)"));
    assertTrue(3D == tuple.getDouble("min(rating)"));
    assertTrue(3.95D == tuple.getDouble("avg(rating)"));
    assertTrue(4D == tuple.getDouble("count(*)"));
    
  }
  
  @Test(expected=IOException.class)
  public void testUnsupportedColumns() throws Exception {

    // No need to load table with any data
    
    TupleStream stream;
    
    // Simple 1
    stream = new JDBCStream("jdbc:hsqldb:mem:.", "select ID,UNSP from UNSUPPORTED_COLUMNS",
        new FieldComparator("CODE", ComparatorOrder.ASCENDING));
    getTuples(stream);
        
  }
  
  protected List<Tuple> getTuples(TupleStream tupleStream) throws IOException {
    tupleStream.open();
    List<Tuple> tuples = new ArrayList<Tuple>();
    for(Tuple t = tupleStream.read(); !t.EOF; t = tupleStream.read()) {
      tuples.add(t);
    }
    tupleStream.close();
    return tuples;
  }

  protected boolean assertOrderOf(List<Tuple> tuples, String fieldName, int... values) throws Exception {
    int i = 0;
    for(int val : values) {
      Tuple t = tuples.get(i);
      Long tip = (Long)t.get(fieldName);
      if(tip.intValue() != val) {
        throw new Exception("Found value:"+tip.intValue()+" expecting:"+val);
      }
      ++i;
    }
    return true;
  }

  protected boolean assertOrderOf(List<Tuple> tuples, String fieldName, double... values) throws Exception {
    int i = 0;
    for(double val : values) {
      Tuple t = tuples.get(i);
      double tip = (double)t.get(fieldName);
      if(tip != val) {
        throw new Exception("Found value:"+tip+" expecting:"+val);
      }
      ++i;
    }
    return true;
  }

  protected boolean assertOrderOf(List<Tuple> tuples, String fieldName, String... values) throws Exception {
    int i = 0;
    for(String val : values) {
      Tuple t = tuples.get(i);
      
      if(null == val){
        if(null != t.get(fieldName)){
          throw new Exception("Found value:"+(String)t.get(fieldName)+" expecting:null");
        }
      }
      else{
        String tip = (String)t.get(fieldName);
        if(!tip.equals(val)) {
          throw new Exception("Found value:"+tip+" expecting:"+val);
        }
      }
      ++i;
    }
    return true;
  }

  protected boolean assertFields(List<Tuple> tuples, String ... fields) throws Exception{
    for(Tuple tuple : tuples){
      for(String field : fields){
        if(!tuple.fields.containsKey(field)){
          throw new Exception(String.format(Locale.ROOT, "Expected field '%s' not found", field));
        }
      }
    }
    return true;
  }

  protected boolean assertNotFields(List<Tuple> tuples, String ... fields) throws Exception{
    for(Tuple tuple : tuples){
      for(String field : fields){
        if(tuple.fields.containsKey(field)){
          throw new Exception(String.format(Locale.ROOT, "Unexpected field '%s' found", field));
        }
      }
    }
    return true;
  }  

  public boolean assertLong(Tuple tuple, String fieldName, long l) throws Exception {
    long lv = (long)tuple.get(fieldName);
    if(lv != l) {
      throw new Exception("Longs not equal:"+l+" : "+lv);
    }

    return true;
  }
  
  public boolean assertString(Tuple tuple, String fieldName, String expected) throws Exception {
    String actual = (String)tuple.get(fieldName);
    
    if( (null == expected && null != actual) ||
        (null != expected && null == actual) ||
        (null != expected && !expected.equals(actual))){
      throw new Exception("Longs not equal:"+expected+" : "+actual);
    }

    return true;
  }

}<|MERGE_RESOLUTION|>--- conflicted
+++ resolved
@@ -360,13 +360,8 @@
             + "    rating_f as rating"
             + "  ),"
             + "  select("
-<<<<<<< HEAD
-            + "    jdbc(connection=\"jdbc:hsqldb:mem:.\", sql=\"select PEOPLE.ID as PERSONID, PEOPLE.NAME, COUNTRIES.COUNTRY_NAME from PEOPLE inner join COUNTRIES on PEOPLE.COUNTRY_CODE = COUNTRIES.CODE order by PEOPLE.ID\", sort=\"PERSONID asc\", get_column_name=true),"
-            + "    PERSONID as personId,"
-=======
             + "    jdbc(connection=\"jdbc:hsqldb:mem:.\", sql=\"select PEOPLE.ID, PEOPLE.NAME, COUNTRIES.COUNTRY_NAME from PEOPLE inner join COUNTRIES on PEOPLE.COUNTRY_CODE = COUNTRIES.CODE order by PEOPLE.ID\", sort=\"ID asc\"),"
             + "    ID as personId,"
->>>>>>> c20d1298
             + "    NAME as personName,"
             + "    COUNTRY_NAME as country"
             + "  ),"
