--- conflicted
+++ resolved
@@ -76,19 +76,8 @@
     } catch (Exception e) {
       throw new SolrException(SolrException.ErrorCode.SERVER_ERROR, e);
     }
-<<<<<<< HEAD
-    if (requestedTags.contains(ROLE)) fillRole(solrNode, ctx, ROLE);
-    if (requestedTags.contains(NODEROLE)) fillRole(solrNode, ctx, NODEROLE);// for new policy framework
-
-    addIpTags(solrNode, requestedTags, ctx);
-
-    getRemoteInfo(solrNode, requestedTags, ctx);
   }
 
-=======
-  }
-
->>>>>>> ea79c668
   protected void getRemoteInfo(String solrNode, Set<String> requestedTags, SnitchContext ctx) {
     ModifiableSolrParams params = new ModifiableSolrParams();
     if (requestedTags.contains(CORES)) params.add(CORES, "1");
@@ -99,11 +88,7 @@
     if (params.size() > 0) ctx.invokeRemote(solrNode, params, "org.apache.solr.cloud.rule.ImplicitSnitch", null);
   }
 
-<<<<<<< HEAD
-  private void fillRole(String solrNode, SnitchContext ctx, String key) {
-=======
   private void fillRole(String solrNode, SnitchContext ctx, String key) throws KeeperException, InterruptedException {
->>>>>>> ea79c668
     Map roles = (Map) ctx.retrieve(ZkStateReader.ROLES); // we don't want to hit the ZK for each node
     // so cache and reuse
     try {
@@ -120,11 +105,7 @@
       for (Object o : roles.entrySet()) {
         Map.Entry e = (Map.Entry) o;
         if (e.getValue() instanceof List) {
-<<<<<<< HEAD
-          if(((List) e.getValue()).contains(solrNode)) {
-=======
           if (((List) e.getValue()).contains(solrNode)) {
->>>>>>> ea79c668
             ctx.getTags().put(key, e.getKey());
             break;
           }
