/*
 * Licensed to the Apache Software Foundation (ASF) under one or more
 * contributor license agreements.  See the NOTICE file distributed with
 * this work for additional information regarding copyright ownership.
 * The ASF licenses this file to You under the Apache License, Version 2.0
 * (the "License"); you may not use this file except in compliance with
 * the License.  You may obtain a copy of the License at
 *
 *     http://www.apache.org/licenses/LICENSE-2.0
 *
 * Unless required by applicable law or agreed to in writing, software
 * distributed under the License is distributed on an "AS IS" BASIS,
 * WITHOUT WARRANTIES OR CONDITIONS OF ANY KIND, either express or implied.
 * See the License for the specific language governing permissions and
 * limitations under the License.
 */

package org.apache.lucene.util.hnsw;

import static com.carrotsearch.randomizedtesting.RandomizedTest.randomIntBetween;
import static org.apache.lucene.search.DocIdSetIterator.NO_MORE_DOCS;
import static org.apache.lucene.tests.util.RamUsageTester.ramUsed;

import com.carrotsearch.randomizedtesting.RandomizedTest;
import java.io.IOException;
import java.util.ArrayList;
import java.util.Arrays;
import java.util.Collections;
import java.util.HashMap;
import java.util.HashSet;
import java.util.Iterator;
import java.util.List;
import java.util.Locale;
import java.util.Map;
import java.util.Objects;
import java.util.Random;
import java.util.Set;
import java.util.stream.Collectors;
import java.util.stream.IntStream;

import org.apache.lucene.codecs.KnnVectorsFormat;
import org.apache.lucene.codecs.lucene95.Lucene95Codec;
import org.apache.lucene.codecs.lucene95.Lucene95HnswVectorsFormat;
import org.apache.lucene.codecs.lucene95.Lucene95HnswVectorsReader;
import org.apache.lucene.codecs.perfield.PerFieldKnnVectorsFormat;
import org.apache.lucene.document.Document;
import org.apache.lucene.document.Field;
import org.apache.lucene.document.NumericDocValuesField;
import org.apache.lucene.document.StoredField;
import org.apache.lucene.index.ByteVectorValues;
import org.apache.lucene.index.CodecReader;
import org.apache.lucene.index.DirectoryReader;
import org.apache.lucene.index.FloatVectorValues;
import org.apache.lucene.index.IndexReader;
import org.apache.lucene.index.IndexWriter;
import org.apache.lucene.index.IndexWriterConfig;
import org.apache.lucene.index.LeafReader;
import org.apache.lucene.index.LeafReaderContext;
import org.apache.lucene.index.StoredFields;
import org.apache.lucene.index.VectorEncoding;
import org.apache.lucene.index.VectorSimilarityFunction;
import org.apache.lucene.search.IndexSearcher;
import org.apache.lucene.search.Query;
import org.apache.lucene.search.ScoreDoc;
import org.apache.lucene.search.Sort;
import org.apache.lucene.search.SortField;
import org.apache.lucene.search.TopDocs;
import org.apache.lucene.store.Directory;
import org.apache.lucene.tests.util.LuceneTestCase;
import org.apache.lucene.util.BitSet;
import org.apache.lucene.util.Bits;
import org.apache.lucene.util.FixedBitSet;
import org.apache.lucene.util.RamUsageEstimator;
import org.apache.lucene.util.VectorUtil;
import org.apache.lucene.util.hnsw.HnswGraph.NodesIterator;

/** Tests HNSW KNN graphs */
abstract class HnswGraphTestCase<T> extends LuceneTestCase {

  VectorSimilarityFunction similarityFunction;

  abstract VectorEncoding getVectorEncoding();

  abstract Query knnQuery(String field, T vector, int k);

  abstract T randomVector(int dim);

  abstract AbstractMockVectorValues<T> vectorValues(int size, int dimension);

  abstract AbstractMockVectorValues<T> vectorValues(float[][] values);

  abstract AbstractMockVectorValues<T> vectorValues(LeafReader reader, String fieldName)
      throws IOException;

  abstract AbstractMockVectorValues<T> vectorValues(
      int size,
      int dimension,
      AbstractMockVectorValues<T> pregeneratedVectorValues,
      int pregeneratedOffset);

  abstract Field knnVectorField(String name, T vector, VectorSimilarityFunction similarityFunction);

  abstract RandomAccessVectorValues<T> circularVectorValues(int nDoc);

  abstract T getTargetVector();

  // test writing out and reading in a graph gives the expected graph
  public void testReadWrite() throws IOException {
    int dim = random().nextInt(100) + 1;
    int nDoc = random().nextInt(100) + 1;
    int M = random().nextInt(4) + 2;
    int beamWidth = random().nextInt(10) + 5;
    long seed = random().nextLong();
    AbstractMockVectorValues<T> vectors = vectorValues(nDoc, dim);
    AbstractMockVectorValues<T> v2 = vectors.copy(), v3 = vectors.copy();
    HnswGraphBuilder<T> builder =
        HnswGraphBuilder.create(
            vectors, getVectorEncoding(), similarityFunction, M, beamWidth, seed);
    HnswGraph hnsw = builder.build(vectors.copy());

    // Recreate the graph while indexing with the same random seed and write it out
    HnswGraphBuilder.randSeed = seed;
    try (Directory dir = newDirectory()) {
      int nVec = 0, indexedDoc = 0;
      // Don't merge randomly, create a single segment because we rely on the docid ordering for
      // this test
      IndexWriterConfig iwc =
          new IndexWriterConfig()
              .setCodec(
                  new Lucene95Codec() {
                    @Override
                    public KnnVectorsFormat getKnnVectorsFormatForField(String field) {
                      return new Lucene95HnswVectorsFormat(M, beamWidth);
                    }
                  });
      try (IndexWriter iw = new IndexWriter(dir, iwc)) {
        while (v2.nextDoc() != NO_MORE_DOCS) {
          while (indexedDoc < v2.docID()) {
            // increment docId in the index by adding empty documents
            iw.addDocument(new Document());
            indexedDoc++;
          }
          Document doc = new Document();
          doc.add(knnVectorField("field", v2.vectorValue(), similarityFunction));
          doc.add(new StoredField("id", v2.docID()));
          iw.addDocument(doc);
          nVec++;
          indexedDoc++;
        }
      }
      try (IndexReader reader = DirectoryReader.open(dir)) {
        for (LeafReaderContext ctx : reader.leaves()) {
          AbstractMockVectorValues<T> values = vectorValues(ctx.reader(), "field");
          assertEquals(dim, values.dimension());
          assertEquals(nVec, values.size());
          assertEquals(indexedDoc, ctx.reader().maxDoc());
          assertEquals(indexedDoc, ctx.reader().numDocs());
          assertVectorsEqual(v3, values);
          HnswGraph graphValues =
              ((Lucene95HnswVectorsReader)
                      ((PerFieldKnnVectorsFormat.FieldsReader)
                              ((CodecReader) ctx.reader()).getVectorReader())
                          .getFieldReader("field"))
                  .getGraph("field");
          assertGraphEqual(hnsw, graphValues);
        }
      }
    }
  }

  // test that sorted index returns the same search results are unsorted
  public void testSortedAndUnsortedIndicesReturnSameResults() throws IOException {
    int dim = random().nextInt(10) + 3;
    int nDoc = random().nextInt(200) + 100;
    AbstractMockVectorValues<T> vectors = vectorValues(nDoc, dim);

    int M = random().nextInt(10) + 5;
    int beamWidth = random().nextInt(10) + 5;
    VectorSimilarityFunction similarityFunction =
        RandomizedTest.randomFrom(VectorSimilarityFunction.values());
    IndexWriterConfig iwc =
        new IndexWriterConfig()
            .setCodec(
                new Lucene95Codec() {
                  @Override
                  public KnnVectorsFormat getKnnVectorsFormatForField(String field) {
                    return new Lucene95HnswVectorsFormat(M, beamWidth);
                  }
                });
    IndexWriterConfig iwc2 =
        new IndexWriterConfig()
            .setCodec(
                new Lucene95Codec() {
                  @Override
                  public KnnVectorsFormat getKnnVectorsFormatForField(String field) {
                    return new Lucene95HnswVectorsFormat(M, beamWidth);
                  }
                })
            .setIndexSort(new Sort(new SortField("sortkey", SortField.Type.LONG)));

    try (Directory dir = newDirectory();
        Directory dir2 = newDirectory()) {
      int indexedDoc = 0;
      try (IndexWriter iw = new IndexWriter(dir, iwc);
          IndexWriter iw2 = new IndexWriter(dir2, iwc2)) {
        while (vectors.nextDoc() != NO_MORE_DOCS) {
          while (indexedDoc < vectors.docID()) {
            // increment docId in the index by adding empty documents
            iw.addDocument(new Document());
            indexedDoc++;
          }
          Document doc = new Document();
          doc.add(knnVectorField("vector", vectors.vectorValue(), similarityFunction));
          doc.add(new StoredField("id", vectors.docID()));
          doc.add(new NumericDocValuesField("sortkey", random().nextLong()));
          iw.addDocument(doc);
          iw2.addDocument(doc);
          indexedDoc++;
        }
      }
      try (IndexReader reader = DirectoryReader.open(dir);
          IndexReader reader2 = DirectoryReader.open(dir2)) {
        IndexSearcher searcher = new IndexSearcher(reader);
        IndexSearcher searcher2 = new IndexSearcher(reader2);
        OUTER:
        for (int i = 0; i < 10; i++) {
          // ask to explore a lot of candidates to ensure the same returned hits,
          // as graphs of 2 indices are organized differently
          Query query = knnQuery("vector", randomVector(dim), 50);
          int searchSize = 5;
          List<String> ids1 = new ArrayList<>(searchSize);
          List<Integer> docs1 = new ArrayList<>(searchSize);
          List<String> ids2 = new ArrayList<>(searchSize);
          List<Integer> docs2 = new ArrayList<>(searchSize);

          // Check if a duplicate score exists in n+1, if so, this test is invalid
          // Else, continue to fail on ID equality as this test failed
          TopDocs topDocs = searcher.search(query, searchSize + 1);
          float lastScore = -1;
          StoredFields storedFields = reader.storedFields();
          for (int j = 0; j < searchSize + 1; j++) {
            ScoreDoc scoreDoc = topDocs.scoreDocs[j];
            if (scoreDoc.score == lastScore) {
              // if we have repeated score this test is invalid
              continue OUTER;
            } else {
              lastScore = scoreDoc.score;
            }
            if (j < searchSize) {
              Document doc = storedFields.document(scoreDoc.doc, Set.of("id"));
              ids1.add(doc.get("id"));
              docs1.add(scoreDoc.doc);
            }
          }
          TopDocs topDocs2 = searcher2.search(query, searchSize);
          StoredFields storedFields2 = reader2.storedFields();
          for (ScoreDoc scoreDoc : topDocs2.scoreDocs) {
            Document doc = storedFields2.document(scoreDoc.doc, Set.of("id"));
            ids2.add(doc.get("id"));
            docs2.add(scoreDoc.doc);
          }
          assertEquals(ids1, ids2);
          // doc IDs are not equal, as in the second sorted index docs are organized differently
          assertNotEquals(docs1, docs2);
        }
      }
    }
  }

  List<Integer> sortedNodesOnLevel(HnswGraph h, int level) throws IOException {
    NodesIterator nodesOnLevel = h.getNodesOnLevel(level);
    List<Integer> nodes = new ArrayList<>();
    while (nodesOnLevel.hasNext()) {
      nodes.add(nodesOnLevel.next());
    }
    Collections.sort(nodes);
    return nodes;
  }

  void assertGraphEqual(HnswGraph g, HnswGraph h) throws IOException {
    // construct these up front since they call seek which will mess up our test loop
    String prettyG = prettyPrint(g);
    String prettyH = prettyPrint(h);
<<<<<<< HEAD
    String m1 =
        "the number of levels in the graphs are different:%n%s%n%s".formatted(prettyG, prettyH);
    assertEquals(m1, g.numLevels(), h.numLevels());
    String m2 = "the number of nodes in the graphs are different:%n%s%n%s".formatted(prettyG, prettyH);
    assertEquals(m2, g.size(), h.size());
=======
    assertEquals(
        String.format(
            Locale.ROOT,
            "the number of levels in the graphs are different:%n%s%n%s",
            prettyG,
            prettyH),
        g.numLevels(),
        h.numLevels());
    assertEquals(
        String.format(
            Locale.ROOT,
            "the number of nodes in the graphs are different:%n%s%n%s",
            prettyG,
            prettyH),
        g.size(),
        h.size());
>>>>>>> 3c163745

    // assert equal nodes on each level
    for (int level = 0; level < g.numLevels(); level++) {
      List<Integer> hNodes = sortedNodesOnLevel(h, level);
      List<Integer> gNodes = sortedNodesOnLevel(g, level);
<<<<<<< HEAD
      String m3 =
          "nodes in the graphs are different on level %d:%n%s%n%s"
              .formatted(level, prettyG, prettyH);
      assertEquals(m3, gNodes, hNodes);
=======
      assertEquals(
          String.format(
              Locale.ROOT,
              "nodes in the graphs are different on level %d:%n%s%n%s",
              level,
              prettyG,
              prettyH),
          gNodes,
          hNodes);
>>>>>>> 3c163745
    }

    // assert equal nodes' neighbours on each level
    for (int level = 0; level < g.numLevels(); level++) {
      NodesIterator nodesOnLevel = g.getNodesOnLevel(level);
      while (nodesOnLevel.hasNext()) {
        int node = nodesOnLevel.nextInt();
        g.seek(level, node);
        h.seek(level, node);
<<<<<<< HEAD
        String m4 =
            "arcs differ for node %d on level %d:%n%s%n%s".formatted(node, level, prettyG, prettyH);
        assertEquals(m4, getNeighborNodes(g), getNeighborNodes(h));
=======
        assertEquals(
            String.format(
                Locale.ROOT,
                "arcs differ for node %d on level %d:%n%s%n%s",
                node,
                level,
                prettyG,
                prettyH),
            getNeighborNodes(g),
            getNeighborNodes(h));
>>>>>>> 3c163745
      }
    }
  }

  // Make sure we actually approximately find the closest k elements. Mostly this is about
  // ensuring that we have all the distance functions, comparators, priority queues and so on
  // oriented in the right directions
  @SuppressWarnings("unchecked")
  public void testAknnDiverse() throws IOException {
    int nDoc = 100;
    similarityFunction = VectorSimilarityFunction.DOT_PRODUCT;
    RandomAccessVectorValues<T> vectors = circularVectorValues(nDoc);
    ConcurrentHnswGraphBuilder<T> builder =
        ConcurrentHnswGraphBuilder.create(
            vectors, getVectorEncoding(), similarityFunction, 10, 100, random().nextInt());
    ConcurrentOnHeapHnswGraph hnsw = builder.build(vectors.copy());
    // run some searches
    NeighborQueue nn =
        switch (getVectorEncoding()) {
          case BYTE -> HnswGraphSearcher.search(
              (byte[]) getTargetVector(),
              10,
              (RandomAccessVectorValues<byte[]>) vectors.copy(),
              getVectorEncoding(),
              similarityFunction,
              hnsw,
              null,
              Integer.MAX_VALUE);
          case FLOAT32 -> HnswGraphSearcher.search(
              (float[]) getTargetVector(),
              10,
              (RandomAccessVectorValues<float[]>) vectors.copy(),
              getVectorEncoding(),
              similarityFunction,
              hnsw,
              null,
              Integer.MAX_VALUE);
        };

    int[] nodes = nn.nodes();
    assertEquals("Number of found results is not equal to [10].", 10, nodes.length);
    int sum = 0;
    for (int node : nodes) {
      sum += node;
    }
    // We expect to get approximately 100% recall;
    // the lowest docIds are closest to zero; sum(0,9) = 45
    assertTrue("sum(result docs)=" + sum, sum < 75);

    for (int i = 0; i < nDoc; i++) {
      ConcurrentNeighborSet neighbors = hnsw.getNeighbors(0, i);
      Iterator<Integer> it = neighbors.nodeIterator();
      while (it.hasNext()) {
        // all neighbors should be valid node ids.
        assertTrue(it.next() < nDoc);
      }
    }
  }

  @SuppressWarnings("unchecked")
  public void testSearchWithAcceptOrds() throws IOException {
    int nDoc = 100;
    RandomAccessVectorValues<T> vectors = circularVectorValues(nDoc);
    similarityFunction = VectorSimilarityFunction.DOT_PRODUCT;
    ConcurrentHnswGraphBuilder<T> builder =
        ConcurrentHnswGraphBuilder.create(
            vectors, getVectorEncoding(), similarityFunction, 16, 100, random().nextInt());
    ConcurrentOnHeapHnswGraph hnsw = builder.build(vectors.copy());
    // the first 10 docs must not be deleted to ensure the expected recall
    Bits acceptOrds = createRandomAcceptOrds(10, nDoc);
    NeighborQueue nn =
        switch (getVectorEncoding()) {
          case BYTE -> HnswGraphSearcher.search(
              (byte[]) getTargetVector(),
              10,
              (RandomAccessVectorValues<byte[]>) vectors.copy(),
              getVectorEncoding(),
              similarityFunction,
              hnsw,
              acceptOrds,
              Integer.MAX_VALUE);
          case FLOAT32 -> HnswGraphSearcher.search(
              (float[]) getTargetVector(),
              10,
              (RandomAccessVectorValues<float[]>) vectors.copy(),
              getVectorEncoding(),
              similarityFunction,
              hnsw,
              acceptOrds,
              Integer.MAX_VALUE);
        };
    int[] nodes = nn.nodes();
    assertEquals("Number of found results is not equal to [10].", 10, nodes.length);
    int sum = 0;
    for (int node : nodes) {
      assertTrue("the results include a deleted document: " + node, acceptOrds.get(node));
      sum += node;
    }
    // We expect to get approximately 100% recall;
    // the lowest docIds are closest to zero; sum(0,9) = 45
    assertTrue("sum(result docs)=" + sum, sum < 75);
  }

  @SuppressWarnings("unchecked")
  public void testSearchWithSelectiveAcceptOrds() throws IOException {
    int nDoc = 100;
    RandomAccessVectorValues<T> vectors = circularVectorValues(nDoc);
    similarityFunction = VectorSimilarityFunction.DOT_PRODUCT;
    ConcurrentHnswGraphBuilder<T> builder =
        ConcurrentHnswGraphBuilder.create(
            vectors, getVectorEncoding(), similarityFunction, 16, 100, random().nextInt());
    ConcurrentOnHeapHnswGraph hnsw = builder.build(vectors.copy());
    // Only mark a few vectors as accepted
    BitSet acceptOrds = new FixedBitSet(nDoc);
    for (int i = 0; i < nDoc; i += random().nextInt(15, 20)) {
      acceptOrds.set(i);
    }

    // Check the search finds all accepted vectors
    int numAccepted = acceptOrds.cardinality();
    NeighborQueue nn =
        switch (getVectorEncoding()) {
          case FLOAT32 -> HnswGraphSearcher.search(
              (float[]) getTargetVector(),
              numAccepted,
              (RandomAccessVectorValues<float[]>) vectors.copy(),
              getVectorEncoding(),
              similarityFunction,
              hnsw,
              acceptOrds,
              Integer.MAX_VALUE);
          case BYTE -> HnswGraphSearcher.search(
              (byte[]) getTargetVector(),
              numAccepted,
              (RandomAccessVectorValues<byte[]>) vectors.copy(),
              getVectorEncoding(),
              similarityFunction,
              hnsw,
              acceptOrds,
              Integer.MAX_VALUE);
        };

    int[] nodes = nn.nodes();
    assertEquals(numAccepted, nodes.length);
    for (int node : nodes) {
      assertTrue("the results include a deleted document: " + node, acceptOrds.get(node));
    }
  }

  public void testBuildOnHeapHnswGraphOutOfOrder() throws IOException {
    int maxNumLevels = randomIntBetween(2, 10);
    int nodeCount = randomIntBetween(1, 100);

    List<List<Integer>> nodesPerLevel = new ArrayList<>();
    for (int i = 0; i < maxNumLevels; i++) {
      nodesPerLevel.add(new ArrayList<>());
    }

    int numLevels = 0;
    for (int currNode = 0; currNode < nodeCount; currNode++) {
      int nodeMaxLevel = random().nextInt(1, maxNumLevels + 1);
      numLevels = Math.max(numLevels, nodeMaxLevel);
      for (int currLevel = 0; currLevel < nodeMaxLevel; currLevel++) {
        nodesPerLevel.get(currLevel).add(currNode);
      }
    }

    ConcurrentOnHeapHnswGraph topDownOrderReversedHnsw = new ConcurrentOnHeapHnswGraph(10);
    for (int currLevel = numLevels - 1; currLevel >= 0; currLevel--) {
      List<Integer> currLevelNodes = nodesPerLevel.get(currLevel);
      int currLevelNodesSize = currLevelNodes.size();
      for (int currNodeInd = currLevelNodesSize - 1; currNodeInd >= 0; currNodeInd--) {
        topDownOrderReversedHnsw.addNode(currLevel, currLevelNodes.get(currNodeInd));
      }
    }

    ConcurrentOnHeapHnswGraph bottomUpOrderReversedHnsw = new ConcurrentOnHeapHnswGraph(10);
    for (int currLevel = 0; currLevel < numLevels; currLevel++) {
      List<Integer> currLevelNodes = nodesPerLevel.get(currLevel);
      int currLevelNodesSize = currLevelNodes.size();
      for (int currNodeInd = currLevelNodesSize - 1; currNodeInd >= 0; currNodeInd--) {
        bottomUpOrderReversedHnsw.addNode(currLevel, currLevelNodes.get(currNodeInd));
      }
    }

    ConcurrentOnHeapHnswGraph topDownOrderRandomHnsw = new ConcurrentOnHeapHnswGraph(10);
    for (int currLevel = numLevels - 1; currLevel >= 0; currLevel--) {
      List<Integer> currLevelNodes = new ArrayList<>(nodesPerLevel.get(currLevel));
      Collections.shuffle(currLevelNodes, random());
      for (Integer currNode : currLevelNodes) {
        topDownOrderRandomHnsw.addNode(currLevel, currNode);
      }
    }

    ConcurrentOnHeapHnswGraph bottomUpExpectedHnsw = new ConcurrentOnHeapHnswGraph(10);
    for (int currLevel = 0; currLevel < numLevels; currLevel++) {
      for (Integer currNode : nodesPerLevel.get(currLevel)) {
        bottomUpExpectedHnsw.addNode(currLevel, currNode);
      }
    }

    assertEquals(nodeCount, bottomUpExpectedHnsw.getNodesOnLevel(0).size());
    for (Integer node : nodesPerLevel.get(0)) {
      assertEquals(0, bottomUpExpectedHnsw.getNeighbors(0, node).size());
    }

    for (int currLevel = 1; currLevel < numLevels; currLevel++) {
      List<Integer> expectedNodesOnLevel = nodesPerLevel.get(currLevel);
      List<Integer> sortedNodes = sortedNodesOnLevel(bottomUpExpectedHnsw, currLevel);
      assertEquals(
<<<<<<< HEAD
          "Nodes on level %d do not match".formatted(currLevel), expectedNodesOnLevel, sortedNodes);
=======
          String.format(Locale.ROOT, "Nodes on level %d do not match", currLevel),
          expectedNodesOnLevel,
          sortedNodes);
>>>>>>> 3c163745
    }

    assertGraphEqual(bottomUpExpectedHnsw, topDownOrderReversedHnsw);
    assertGraphEqual(bottomUpExpectedHnsw, bottomUpOrderReversedHnsw);
    assertGraphEqual(bottomUpExpectedHnsw, topDownOrderRandomHnsw);
  }

  public void testHnswGraphBuilderInitializationFromGraph_withOffsetZero() throws IOException {
    int totalSize = atLeast(100);
    int initializerSize = random().nextInt(5, totalSize);
    int docIdOffset = 0;
    int dim = atLeast(10);
    long seed = random().nextLong();

    AbstractMockVectorValues<T> initializerVectors = vectorValues(initializerSize, dim);
    HnswGraphBuilder<T> initializerBuilder =
        HnswGraphBuilder.create(
            initializerVectors, getVectorEncoding(), similarityFunction, 10, 30, seed);

    OnHeapHnswGraph initializerGraph = initializerBuilder.build(initializerVectors.copy());
    AbstractMockVectorValues<T> finalVectorValues =
        vectorValues(totalSize, dim, initializerVectors, docIdOffset);

    Map<Integer, Integer> initializerOrdMap =
        createOffsetOrdinalMap(initializerSize, finalVectorValues, docIdOffset);

    HnswGraphBuilder<T> finalBuilder =
        HnswGraphBuilder.create(
            finalVectorValues,
            getVectorEncoding(),
            similarityFunction,
            10,
            30,
            seed,
            initializerGraph,
            initializerOrdMap);

    // When offset is 0, the graphs should be identical before vectors are added
    assertGraphEqual(initializerGraph, finalBuilder.getGraph());

    OnHeapHnswGraph finalGraph = finalBuilder.build(finalVectorValues.copy());
    assertGraphContainsGraph(finalGraph, initializerGraph, initializerOrdMap);
  }

  public void testHnswGraphBuilderInitializationFromGraph_withNonZeroOffset() throws IOException {
    int totalSize = atLeast(100);
    int initializerSize = random().nextInt(5, totalSize);
    int docIdOffset = random().nextInt(1, totalSize - initializerSize + 1);
    int dim = atLeast(10);
    long seed = random().nextLong();

    AbstractMockVectorValues<T> initializerVectors = vectorValues(initializerSize, dim);
    HnswGraphBuilder<T> initializerBuilder =
        HnswGraphBuilder.create(
            initializerVectors.copy(), getVectorEncoding(), similarityFunction, 10, 30, seed);
    OnHeapHnswGraph initializerGraph = initializerBuilder.build(initializerVectors.copy());
    AbstractMockVectorValues<T> finalVectorValues =
        vectorValues(totalSize, dim, initializerVectors.copy(), docIdOffset);
    Map<Integer, Integer> initializerOrdMap =
        createOffsetOrdinalMap(initializerSize, finalVectorValues.copy(), docIdOffset);

    HnswGraphBuilder<T> finalBuilder =
        HnswGraphBuilder.create(
            finalVectorValues,
            getVectorEncoding(),
            similarityFunction,
            10,
            30,
            seed,
            initializerGraph,
            initializerOrdMap);

    assertGraphInitializedFromGraph(finalBuilder.getGraph(), initializerGraph, initializerOrdMap);

    // Confirm that the graph is appropriately constructed by checking that the nodes in the old
    // graph are present in the levels of the new graph
    OnHeapHnswGraph finalGraph = finalBuilder.build(finalVectorValues.copy());
    assertGraphContainsGraph(finalGraph, initializerGraph, initializerOrdMap);
  }

  private void assertGraphContainsGraph(
      HnswGraph g, HnswGraph h, Map<Integer, Integer> oldToNewOrdMap) throws IOException {
    for (int i = 0; i < h.numLevels(); i++) {
      int[] finalGraphNodesOnLevel = nodesIteratorToArray(g.getNodesOnLevel(i));
      int[] initializerGraphNodesOnLevel =
          mapArrayAndSort(nodesIteratorToArray(h.getNodesOnLevel(i)), oldToNewOrdMap);
      int overlap = computeOverlap(finalGraphNodesOnLevel, initializerGraphNodesOnLevel);
      assertEquals(initializerGraphNodesOnLevel.length, overlap);
    }
  }

  private void assertGraphInitializedFromGraph(
      HnswGraph g, HnswGraph h, Map<Integer, Integer> oldToNewOrdMap) throws IOException {
    assertEquals("the number of levels in the graphs are different!", g.numLevels(), h.numLevels());
    // Confirm that the size of the new graph includes all nodes up to an including the max new
    // ordinal in the old to
    // new ordinal mapping
    assertEquals(
        "the number of nodes in the graphs are different!",
        g.size(),
        Collections.max(oldToNewOrdMap.values()) + 1);

    // assert the nodes from the previous graph are successfully to levels > 0 in the new graph
    for (int level = 1; level < g.numLevels(); level++) {
      List<Integer> nodesOnLevel = sortedNodesOnLevel(g, level);
      List<Integer> nodesOnLevel2 =
          sortedNodesOnLevel(h, level).stream().map(oldToNewOrdMap::get).toList();
      assertEquals(nodesOnLevel, nodesOnLevel2);
    }

    // assert that the neighbors from the old graph are successfully transferred to the new graph
    for (int level = 0; level < g.numLevels(); level++) {
      NodesIterator nodesOnLevel = h.getNodesOnLevel(level);
      while (nodesOnLevel.hasNext()) {
        int node = nodesOnLevel.nextInt();
        g.seek(level, oldToNewOrdMap.get(node));
        h.seek(level, node);
        assertEquals(
            "arcs differ for node " + node,
            getNeighborNodes(g),
            getNeighborNodes(h).stream().map(oldToNewOrdMap::get).collect(Collectors.toSet()));
      }
    }
  }

  private Map<Integer, Integer> createOffsetOrdinalMap(
      int docIdSize, AbstractMockVectorValues<T> totalVectorValues, int docIdOffset) {
    // Compute the offset for the ordinal map to be the number of non-null vectors in the total
    // vector values
    // before the docIdOffset
    int ordinalOffset = 0;
    while (totalVectorValues.nextDoc() < docIdOffset) {
      ordinalOffset++;
    }

    Map<Integer, Integer> offsetOrdinalMap = new HashMap<>();
    for (int curr = 0;
        totalVectorValues.docID() < docIdOffset + docIdSize;
        totalVectorValues.nextDoc()) {
      offsetOrdinalMap.put(curr, ordinalOffset + curr++);
    }

    return offsetOrdinalMap;
  }

  private int[] nodesIteratorToArray(NodesIterator nodesIterator) {
    int[] arr = new int[nodesIterator.size()];
    int i = 0;
    while (nodesIterator.hasNext()) {
      arr[i++] = nodesIterator.nextInt();
    }
    return arr;
  }

  private int[] mapArrayAndSort(int[] arr, Map<Integer, Integer> map) {
    int[] mappedA = new int[arr.length];
    for (int i = 0; i < arr.length; i++) {
      mappedA[i] = map.get(arr[i]);
    }
    Arrays.sort(mappedA);
    return mappedA;
  }

  @SuppressWarnings("unchecked")
  public void testVisitedLimit() throws IOException {
    int nDoc = 500;
    similarityFunction = VectorSimilarityFunction.DOT_PRODUCT;
    RandomAccessVectorValues<T> vectors = circularVectorValues(nDoc);
    ConcurrentHnswGraphBuilder<T> builder =
        ConcurrentHnswGraphBuilder.create(
            vectors, getVectorEncoding(), similarityFunction, 16, 100, random().nextInt());
    ConcurrentOnHeapHnswGraph hnsw = builder.build(vectors.copy());

    int topK = 50;
    int visitedLimit = topK + random().nextInt(5);
    NeighborQueue nn =
        switch (getVectorEncoding()) {
          case FLOAT32 -> HnswGraphSearcher.search(
              (float[]) getTargetVector(),
              topK,
              (RandomAccessVectorValues<float[]>) vectors.copy(),
              getVectorEncoding(),
              similarityFunction,
              hnsw,
              createRandomAcceptOrds(0, nDoc),
              visitedLimit);
          case BYTE -> HnswGraphSearcher.search(
              (byte[]) getTargetVector(),
              topK,
              (RandomAccessVectorValues<byte[]>) vectors.copy(),
              getVectorEncoding(),
              similarityFunction,
              hnsw,
              createRandomAcceptOrds(0, nDoc),
              visitedLimit);
        };

    assertTrue(nn.incomplete());
    // The visited count shouldn't exceed the limit
    assertTrue(nn.visitedCount() <= visitedLimit);
  }

  public void testHnswGraphBuilderInvalid() {
    expectThrows(
        NullPointerException.class,
        () -> ConcurrentHnswGraphBuilder.create(null, null, null, 0, 0, 0));
    // M must be > 0
    expectThrows(
        IllegalArgumentException.class,
        () ->
            ConcurrentHnswGraphBuilder.create(
                vectorValues(1, 1),
                getVectorEncoding(),
                VectorSimilarityFunction.EUCLIDEAN,
                0,
                10,
                0));
    // beamWidth must be > 0
    expectThrows(
        IllegalArgumentException.class,
        () ->
            ConcurrentHnswGraphBuilder.create(
                vectorValues(1, 1),
                getVectorEncoding(),
                VectorSimilarityFunction.EUCLIDEAN,
                10,
                0,
                0));
  }

  public void testRamUsageEstimate() throws IOException {
    int size = atLeast(2000);
    int dim = randomIntBetween(100, 1024);
    int M = randomIntBetween(4, 96);

    VectorSimilarityFunction similarityFunction =
        RandomizedTest.randomFrom(VectorSimilarityFunction.values());
    RandomAccessVectorValues<T> vectors = vectorValues(size, dim);

    ConcurrentHnswGraphBuilder<T> builder =
        ConcurrentHnswGraphBuilder.create(
            vectors, getVectorEncoding(), similarityFunction, M, M * 2, random().nextLong());
    ConcurrentOnHeapHnswGraph hnsw = builder.build(vectors.copy());
    long estimated = RamUsageEstimator.sizeOfObject(hnsw);
    long actual = ramUsed(hnsw);

    assertEquals((double) actual, (double) estimated, (double) actual * 0.3);
  }

  @SuppressWarnings("unchecked")
  public void testDiversity() throws IOException {
    similarityFunction = VectorSimilarityFunction.DOT_PRODUCT;
    // Some carefully checked test cases with simple 2d vectors on the unit circle:
    float[][] values = {
      unitVector2d(0.5),
      unitVector2d(0.75),
      unitVector2d(0.2),
      unitVector2d(0.9),
      unitVector2d(0.8),
      unitVector2d(0.77),
      unitVector2d(0.6)
    };
    AbstractMockVectorValues<T> vectors = vectorValues(values);
    // First add nodes until everybody gets a full neighbor list
    ConcurrentHnswGraphBuilder<T> builder =
        ConcurrentHnswGraphBuilder.create(
            vectors, getVectorEncoding(), similarityFunction, 2, 10, random().nextInt());
    // node 0 is added by the builder constructor
    RandomAccessVectorValues<T> vectorsCopy = vectors.copy();
    builder.addGraphNode(0, vectorsCopy);
    builder.addGraphNode(1, vectorsCopy);
    builder.addGraphNode(2, vectorsCopy);
    // now every node has tried to attach every other node as a neighbor, but
    // some were excluded based on diversity check.
    assertLevel0Neighbors(builder.hnsw, 0, 1, 2);
    assertLevel0Neighbors(builder.hnsw, 1, 0);
    assertLevel0Neighbors(builder.hnsw, 2, 0);

    builder.addGraphNode(3, vectorsCopy);
    assertLevel0Neighbors(builder.hnsw, 0, 1, 2);
    // we added 3 here
    assertLevel0Neighbors(builder.hnsw, 1, 0, 3);
    assertLevel0Neighbors(builder.hnsw, 2, 0);
    assertLevel0Neighbors(builder.hnsw, 3, 1);

    // supplant an existing neighbor
    builder.addGraphNode(4, vectorsCopy);
    // 4 is the same distance from 0 that 2 is; we leave the existing node in place
    assertLevel0Neighbors(builder.hnsw, 0, 1, 2);
    assertLevel0Neighbors(builder.hnsw, 1, 0, 3, 4);
    assertLevel0Neighbors(builder.hnsw, 2, 0);
    // 1 survives the diversity check
    assertLevel0Neighbors(builder.hnsw, 3, 1, 4);
    assertLevel0Neighbors(builder.hnsw, 4, 1, 3);

    builder.addGraphNode(5, vectorsCopy);
    assertLevel0Neighbors(builder.hnsw, 0, 1, 2);
    assertLevel0Neighbors(builder.hnsw, 1, 0, 3, 4, 5);
    assertLevel0Neighbors(builder.hnsw, 2, 0);
    // even though 5 is closer, 3 is not a neighbor of 5, so no update to *its* neighbors occurs
    assertLevel0Neighbors(builder.hnsw, 3, 1, 4);
    assertLevel0Neighbors(builder.hnsw, 4, 1, 3, 5);
    assertLevel0Neighbors(builder.hnsw, 5, 1, 4);
  }

  public void testDiversityFallback() throws IOException {
    similarityFunction = VectorSimilarityFunction.EUCLIDEAN;
    // Some test cases can't be exercised in two dimensions;
    // in particular if a new neighbor displaces an existing neighbor
    // by being closer to the target, yet none of the existing neighbors is closer to the new vector
    // than to the target -- ie they all remain diverse, so we simply drop the farthest one.
    float[][] values = {
      {0, 0, 0},
      {0, 10, 0},
      {0, 0, 20},
      {10, 0, 0},
      {0, 4, 0}
    };
    AbstractMockVectorValues<T> vectors = vectorValues(values);
    // First add nodes until everybody gets a full neighbor list
    ConcurrentHnswGraphBuilder<T> builder =
        ConcurrentHnswGraphBuilder.create(
            vectors, getVectorEncoding(), similarityFunction, 1, 10, random().nextInt());
    RandomAccessVectorValues<T> vectorsCopy = vectors.copy();
    builder.addGraphNode(0, vectorsCopy);
    builder.addGraphNode(1, vectorsCopy);
    builder.addGraphNode(2, vectorsCopy);
    assertLevel0Neighbors(builder.hnsw, 0, 1, 2);
    // 2 is closer to 0 than 1, so it is excluded as non-diverse
    assertLevel0Neighbors(builder.hnsw, 1, 0);
    // 1 is closer to 0 than 2, so it is excluded as non-diverse
    assertLevel0Neighbors(builder.hnsw, 2, 0);

    builder.addGraphNode(3, vectorsCopy);
    // this is one case we are testing; 2 has been displaced by 3
    assertLevel0Neighbors(builder.hnsw, 0, 1, 3);
    assertLevel0Neighbors(builder.hnsw, 1, 0);
    assertLevel0Neighbors(builder.hnsw, 2, 0);
    assertLevel0Neighbors(builder.hnsw, 3, 0);
  }

  public void testDiversity3d() throws IOException {
    similarityFunction = VectorSimilarityFunction.EUCLIDEAN;
    // test the case when a neighbor *becomes* non-diverse when a newer better neighbor arrives
    float[][] values = {
      {0, 0, 0},
      {0, 10, 0},
      {0, 0, 20},
      {0, 9, 0}
    };
    AbstractMockVectorValues<T> vectors = vectorValues(values);
    // First add nodes until everybody gets a full neighbor list
    ConcurrentHnswGraphBuilder<T> builder =
        ConcurrentHnswGraphBuilder.create(
            vectors, getVectorEncoding(), similarityFunction, 1, 10, random().nextInt());
    RandomAccessVectorValues<T> vectorsCopy = vectors.copy();
    builder.addGraphNode(0, vectorsCopy);
    builder.addGraphNode(1, vectorsCopy);
    builder.addGraphNode(2, vectorsCopy);
    assertLevel0Neighbors(builder.hnsw, 0, 1, 2);
    // 2 is closer to 0 than 1, so it is excluded as non-diverse
    assertLevel0Neighbors(builder.hnsw, 1, 0);
    // 1 is closer to 0 than 2, so it is excluded as non-diverse
    assertLevel0Neighbors(builder.hnsw, 2, 0);

    builder.addGraphNode(3, vectorsCopy);
    // this is one case we are testing; 1 has been displaced by 3
    assertLevel0Neighbors(builder.hnsw, 0, 2, 3);
    assertLevel0Neighbors(builder.hnsw, 1, 0, 3);
    assertLevel0Neighbors(builder.hnsw, 2, 0);
    assertLevel0Neighbors(builder.hnsw, 3, 0, 1);
  }

  private void assertLevel0Neighbors(ConcurrentOnHeapHnswGraph graph, int node, int... expected) {
    Arrays.sort(expected);
    Iterator<Integer> it = graph.getNeighbors(0, node).nodeIterator();
    int[] actual = IntStream.generate(() -> it.hasNext() ? it.next() : null)
            .takeWhile(Objects::nonNull)
            .sorted()
            .toArray();
    assertArrayEquals(
        "expected: " + Arrays.toString(expected) + " actual: " + Arrays.toString(actual),
        expected,
        actual);
  }

  @SuppressWarnings("unchecked")
  public void testRandom() throws IOException {
    int size = atLeast(100);
    int dim = atLeast(10);
    AbstractMockVectorValues<T> vectors = vectorValues(size, dim);
    int topK = 5;
    ConcurrentHnswGraphBuilder<T> builder =
        ConcurrentHnswGraphBuilder.create(
            vectors, getVectorEncoding(), similarityFunction, 10, 30, random().nextLong());
    ConcurrentOnHeapHnswGraph hnsw = builder.build(vectors.copy());
    Bits acceptOrds = random().nextBoolean() ? null : createRandomAcceptOrds(0, size);

    int totalMatches = 0;
    for (int i = 0; i < 100; i++) {
      NeighborQueue actual;
      T query = randomVector(dim);
      actual =
          switch (getVectorEncoding()) {
            case BYTE -> HnswGraphSearcher.search(
                (byte[]) query,
                100,
                (RandomAccessVectorValues<byte[]>) vectors,
                getVectorEncoding(),
                similarityFunction,
                hnsw,
                acceptOrds,
                Integer.MAX_VALUE);
            case FLOAT32 -> HnswGraphSearcher.search(
                (float[]) query,
                100,
                (RandomAccessVectorValues<float[]>) vectors,
                getVectorEncoding(),
                similarityFunction,
                hnsw,
                acceptOrds,
                Integer.MAX_VALUE);
          };

      while (actual.size() > topK) {
        actual.pop();
      }
      NeighborQueue expected = new NeighborQueue(topK, false);
      for (int j = 0; j < size; j++) {
        if (vectors.vectorValue(j) != null && (acceptOrds == null || acceptOrds.get(j))) {
          if (getVectorEncoding() == VectorEncoding.BYTE) {
            assert query instanceof byte[];
            expected.add(
                j, similarityFunction.compare((byte[]) query, (byte[]) vectors.vectorValue(j)));
          } else {
            assert query instanceof float[];
            expected.add(
                j, similarityFunction.compare((float[]) query, (float[]) vectors.vectorValue(j)));
          }
          if (expected.size() > topK) {
            expected.pop();
          }
        }
      }
      assertEquals(topK, actual.size());
      totalMatches += computeOverlap(actual.nodes(), expected.nodes());
    }
    double overlap = totalMatches / (double) (100 * topK);
    System.out.println("overlap=" + overlap + " totalMatches=" + totalMatches);
    assertTrue("overlap=" + overlap, overlap > 0.9);
  }

  private int computeOverlap(int[] a, int[] b) {
    Arrays.sort(a);
    Arrays.sort(b);
    int overlap = 0;
    for (int i = 0, j = 0; i < a.length && j < b.length; ) {
      if (a[i] == b[j]) {
        ++overlap;
        ++i;
        ++j;
      } else if (a[i] > b[j]) {
        ++j;
      } else {
        ++i;
      }
    }
    return overlap;
  }

  /** Returns vectors evenly distributed around the upper unit semicircle. */
  static class CircularFloatVectorValues extends FloatVectorValues
      implements RandomAccessVectorValues<float[]> {
    private final int size;

    int doc = -1;

    CircularFloatVectorValues(int size) {
      this.size = size;
    }

    @Override
    public CircularFloatVectorValues copy() {
      return new CircularFloatVectorValues(size);
    }

    @Override
    public int dimension() {
      return 2;
    }

    @Override
    public int size() {
      return size;
    }

    @Override
    public float[] vectorValue() {
      return vectorValue(doc);
    }

    @Override
    public int docID() {
      return doc;
    }

    @Override
    public int nextDoc() {
      return advance(doc + 1);
    }

    @Override
    public int advance(int target) {
      if (target >= 0 && target < size) {
        doc = target;
      } else {
        doc = NO_MORE_DOCS;
      }
      return doc;
    }

    @Override
    public float[] vectorValue(int ord) {
      return unitVector2d(ord / (double) size);
    }
  }

  /** Returns vectors evenly distributed around the upper unit semicircle. */
  static class CircularByteVectorValues extends ByteVectorValues
      implements RandomAccessVectorValues<byte[]> {
    private final int size;

    int doc = -1;

    CircularByteVectorValues(int size) {
      this.size = size;
    }

    @Override
    public CircularByteVectorValues copy() {
      return new CircularByteVectorValues(size);
    }

    @Override
    public int dimension() {
      return 2;
    }

    @Override
    public int size() {
      return size;
    }

    @Override
    public byte[] vectorValue() {
      return vectorValue(doc);
    }

    @Override
    public int docID() {
      return doc;
    }

    @Override
    public int nextDoc() {
      return advance(doc + 1);
    }

    @Override
    public int advance(int target) {
      if (target >= 0 && target < size) {
        doc = target;
      } else {
        doc = NO_MORE_DOCS;
      }
      return doc;
    }

    @Override
    public byte[] vectorValue(int ord) {
      float[] value = unitVector2d(ord / (double) size);
      byte[] bValue = new byte[value.length];
      for (int i = 0; i < value.length; i++) {
        bValue[i] = (byte) (value[i] * 127);
      }
      return bValue;
    }
  }

  private static float[] unitVector2d(double piRadians) {
    return unitVector2d(piRadians, new float[2]);
  }

  private static float[] unitVector2d(double piRadians, float[] value) {
    return new float[] {
      (float) Math.cos(Math.PI * piRadians), (float) Math.sin(Math.PI * piRadians)
    };
  }

  private Set<Integer> getNeighborNodes(HnswGraph g) throws IOException {
    Set<Integer> neighbors = new HashSet<>();
    for (int n = g.nextNeighbor(); n != NO_MORE_DOCS; n = g.nextNeighbor()) {
      neighbors.add(n);
    }
    return neighbors;
  }

  void assertVectorsEqual(AbstractMockVectorValues<T> u, AbstractMockVectorValues<T> v)
      throws IOException {
    int uDoc, vDoc;
    while (true) {
      uDoc = u.nextDoc();
      vDoc = v.nextDoc();
      assertEquals(uDoc, vDoc);
      if (uDoc == NO_MORE_DOCS) {
        break;
      }
      switch (getVectorEncoding()) {
        case BYTE -> assertArrayEquals(
            "vectors do not match for doc=" + uDoc,
            (byte[]) u.vectorValue(),
            (byte[]) v.vectorValue());
        case FLOAT32 -> assertArrayEquals(
            "vectors do not match for doc=" + uDoc,
            (float[]) u.vectorValue(),
            (float[]) v.vectorValue(),
            1e-4f);
        default -> throw new IllegalArgumentException(
            "unknown vector encoding: " + getVectorEncoding());
      }
    }
  }

  static float[][] createRandomFloatVectors(int size, int dimension, Random random) {
    float[][] vectors = new float[size][];
    for (int offset = 0; offset < size; offset += random.nextInt(3) + 1) {
      vectors[offset] = randomVector(random, dimension);
    }
    return vectors;
  }

  static byte[][] createRandomByteVectors(int size, int dimension, Random random) {
    byte[][] vectors = new byte[size][];
    for (int offset = 0; offset < size; offset += random.nextInt(3) + 1) {
      vectors[offset] = randomVector8(random, dimension);
    }
    return vectors;
  }

  /**
   * Generate a random bitset where before startIndex all bits are set, and after startIndex each
   * entry has a 2/3 probability of being set.
   */
  private static Bits createRandomAcceptOrds(int startIndex, int length) {
    FixedBitSet bits = new FixedBitSet(length);
    // all bits are set before startIndex
    for (int i = 0; i < startIndex; i++) {
      bits.set(i);
    }
    // after startIndex, bits are set with 2/3 probability
    for (int i = startIndex; i < bits.length(); i++) {
      if (random().nextFloat() < 0.667f) {
        bits.set(i);
      }
    }
    return bits;
  }

  static float[] randomVector(Random random, int dim) {
    float[] vec = new float[dim];
    for (int i = 0; i < dim; i++) {
      vec[i] = random.nextFloat();
      if (random.nextBoolean()) {
        vec[i] = -vec[i];
      }
    }
    VectorUtil.l2normalize(vec);
    return vec;
  }

  static byte[] randomVector8(Random random, int dim) {
    float[] fvec = randomVector(random, dim);
    byte[] bvec = new byte[dim];
    for (int i = 0; i < dim; i++) {
      bvec[i] = (byte) (fvec[i] * 127);
    }
    return bvec;
  }

  static String prettyPrint(HnswGraph hnsw) {
    StringBuilder sb = new StringBuilder();
    sb.append(hnsw);
    sb.append("\n");

    try {
      for (int level = 0; level < hnsw.numLevels(); level++) {
        sb.append("# Level ").append(level).append("\n");
        NodesIterator it = hnsw.getNodesOnLevel(level);
        while (it.hasNext()) {
          int node = it.nextInt();
          sb.append("  ").append(node).append(" -> ");
          hnsw.seek(level, node);
          while (true) {
            int neighbor = hnsw.nextNeighbor();
            if (neighbor == NO_MORE_DOCS) {
              break;
            }
            sb.append(" ").append(neighbor);
          }
          sb.append("\n");
        }
      }
    } catch (IOException e) {
      throw new RuntimeException(e);
    }

    return sb.toString();
  }
}<|MERGE_RESOLUTION|>--- conflicted
+++ resolved
@@ -281,13 +281,6 @@
     // construct these up front since they call seek which will mess up our test loop
     String prettyG = prettyPrint(g);
     String prettyH = prettyPrint(h);
-<<<<<<< HEAD
-    String m1 =
-        "the number of levels in the graphs are different:%n%s%n%s".formatted(prettyG, prettyH);
-    assertEquals(m1, g.numLevels(), h.numLevels());
-    String m2 = "the number of nodes in the graphs are different:%n%s%n%s".formatted(prettyG, prettyH);
-    assertEquals(m2, g.size(), h.size());
-=======
     assertEquals(
         String.format(
             Locale.ROOT,
@@ -304,18 +297,11 @@
             prettyH),
         g.size(),
         h.size());
->>>>>>> 3c163745
 
     // assert equal nodes on each level
     for (int level = 0; level < g.numLevels(); level++) {
       List<Integer> hNodes = sortedNodesOnLevel(h, level);
       List<Integer> gNodes = sortedNodesOnLevel(g, level);
-<<<<<<< HEAD
-      String m3 =
-          "nodes in the graphs are different on level %d:%n%s%n%s"
-              .formatted(level, prettyG, prettyH);
-      assertEquals(m3, gNodes, hNodes);
-=======
       assertEquals(
           String.format(
               Locale.ROOT,
@@ -325,7 +311,6 @@
               prettyH),
           gNodes,
           hNodes);
->>>>>>> 3c163745
     }
 
     // assert equal nodes' neighbours on each level
@@ -335,11 +320,6 @@
         int node = nodesOnLevel.nextInt();
         g.seek(level, node);
         h.seek(level, node);
-<<<<<<< HEAD
-        String m4 =
-            "arcs differ for node %d on level %d:%n%s%n%s".formatted(node, level, prettyG, prettyH);
-        assertEquals(m4, getNeighborNodes(g), getNeighborNodes(h));
-=======
         assertEquals(
             String.format(
                 Locale.ROOT,
@@ -350,7 +330,6 @@
                 prettyH),
             getNeighborNodes(g),
             getNeighborNodes(h));
->>>>>>> 3c163745
       }
     }
   }
@@ -561,13 +540,9 @@
       List<Integer> expectedNodesOnLevel = nodesPerLevel.get(currLevel);
       List<Integer> sortedNodes = sortedNodesOnLevel(bottomUpExpectedHnsw, currLevel);
       assertEquals(
-<<<<<<< HEAD
-          "Nodes on level %d do not match".formatted(currLevel), expectedNodesOnLevel, sortedNodes);
-=======
           String.format(Locale.ROOT, "Nodes on level %d do not match", currLevel),
           expectedNodesOnLevel,
           sortedNodes);
->>>>>>> 3c163745
     }
 
     assertGraphEqual(bottomUpExpectedHnsw, topDownOrderReversedHnsw);
