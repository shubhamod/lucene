/*
 * Licensed to the Apache Software Foundation (ASF) under one or more
 * contributor license agreements.  See the NOTICE file distributed with
 * this work for additional information regarding copyright ownership.
 * The ASF licenses this file to You under the Apache License, Version 2.0
 * (the "License"); you may not use this file except in compliance with
 * the License.  You may obtain a copy of the License at
 *
 *     http://www.apache.org/licenses/LICENSE-2.0
 *
 * Unless required by applicable law or agreed to in writing, software
 * distributed under the License is distributed on an "AS IS" BASIS,
 * WITHOUT WARRANTIES OR CONDITIONS OF ANY KIND, either express or implied.
 * See the License for the specific language governing permissions and
 * limitations under the License.
 */

package org.apache.lucene.util.hnsw;

import static java.lang.Math.log;

import java.io.IOException;
import java.util.Objects;
import java.util.Set;
import java.util.concurrent.CompletableFuture;
import java.util.concurrent.CompletionException;
import java.util.concurrent.ConcurrentHashMap;
import java.util.concurrent.ConcurrentSkipListSet;
import java.util.concurrent.ExecutionException;
import java.util.concurrent.ExecutorService;
import java.util.concurrent.Executors;
import java.util.concurrent.Future;
import java.util.concurrent.Semaphore;
import java.util.concurrent.ThreadLocalRandom;
import java.util.concurrent.TimeUnit;
import java.util.concurrent.atomic.AtomicReference;
import java.util.function.Supplier;
import org.apache.lucene.index.VectorEncoding;
import org.apache.lucene.index.VectorSimilarityFunction;
import org.apache.lucene.util.AtomicBitSet;
import org.apache.lucene.util.InfoStream;
import org.apache.lucene.util.NamedThreadFactory;
import org.apache.lucene.util.ThreadInterruptedException;
import org.apache.lucene.util.hnsw.ConcurrentOnHeapHnswGraph.NodeAtLevel;

/**
 * Builder for Concurrent HNSW graph. See {@link HnswGraph} for a high level overview, and the
 * comments to `addGraphNode` for details on the concurrent building approach.
 *
 * @param <T> the type of vector
 */
public class ConcurrentHnswGraphBuilder<T> {

  /** Default number of maximum connections per node */
  public static final int DEFAULT_MAX_CONN = 16;

  /**
   * Default number of the size of the queue maintained while searching during a graph construction.
   */
  public static final int DEFAULT_BEAM_WIDTH = 100;

  /** A name for the HNSW component for the info-stream */
  public static final String HNSW_COMPONENT = "HNSW";

  private final int beamWidth;
  private final double ml;
  private final ExplicitThreadLocal<NeighborArray> scratchNeighbors;

  private final VectorSimilarityFunction similarityFunction;
  private final VectorEncoding vectorEncoding;
  private final RandomAccessVectorValues<T> vectors;
  private final ExplicitThreadLocal<HnswGraphSearcher<T>> graphSearcher;

  final ConcurrentOnHeapHnswGraph hnsw;
  private final ConcurrentSkipListSet<NodeAtLevel> insertionsInProgress =
      new ConcurrentSkipListSet<>();

  private InfoStream infoStream = InfoStream.getDefault();

  // we need two sources of vectors in order to perform diversity check comparisons without
  // colliding
  private final RandomAccessVectorValues<T> vectorsCopy;

  /** This is the "native" factory for ConcurrentHnswGraphBuilder. */
  public static <T> ConcurrentHnswGraphBuilder<T> create(
      RandomAccessVectorValues<T> vectors,
      VectorEncoding vectorEncoding,
      VectorSimilarityFunction similarityFunction,
      int M,
      int beamWidth)
      throws IOException {
    return new ConcurrentHnswGraphBuilder<>(
        vectors, vectorEncoding, similarityFunction, M, beamWidth);
  }

  /**
   * Reads all the vectors from vector values, builds a graph connecting them by their dense
   * ordinals, using the given hyperparameter settings, and returns the resulting graph.
   *
   * @param vectors the vectors whose relations are represented by the graph - must provide a
   *     different view over those vectors than the one used to add via addGraphNode.
   * @param M – graph fanout parameter used to calculate the maximum number of connections a node
   *     can have – M on upper layers, and M * 2 on the lowest level.
   * @param beamWidth the size of the beam search to use when finding nearest neighbors.
   */
  public ConcurrentHnswGraphBuilder(
      RandomAccessVectorValues<T> vectors,
      VectorEncoding vectorEncoding,
      VectorSimilarityFunction similarityFunction,
      int M,
      int beamWidth)
      throws IOException {
    this.vectors = vectors;
    this.vectorsCopy = vectors.copy();
    this.vectorEncoding = Objects.requireNonNull(vectorEncoding);
    this.similarityFunction = Objects.requireNonNull(similarityFunction);
    if (M <= 0) {
      throw new IllegalArgumentException("maxConn must be positive");
    }
    if (beamWidth <= 0) {
      throw new IllegalArgumentException("beamWidth must be positive");
    }
    this.beamWidth = beamWidth;
    // normalization factor for level generation; currently not configurable
    this.ml = M == 1 ? 1 : 1 / Math.log(1.0 * M);
    this.hnsw = new ConcurrentOnHeapHnswGraph(M);
    this.graphSearcher =
        ExplicitThreadLocal.withInitial(
            () -> {
              return new HnswGraphSearcher<>(
                  vectorEncoding,
                  similarityFunction,
                  new NeighborQueue(beamWidth, true),
                  new AtomicBitSet(this.vectors.size()));
            });
    // in scratch we store candidates in reverse order: worse candidates are first
    scratchNeighbors =
        ExplicitThreadLocal.withInitial(() -> new NeighborArray(Math.max(beamWidth, M + 1), false));
  }

  private abstract static class ExplicitThreadLocal<U> {
    private final ConcurrentHashMap<Long, U> map = new ConcurrentHashMap<>();

    public U get() {
      return map.computeIfAbsent(Thread.currentThread().getId(), k -> initialValue());
    }

    protected abstract U initialValue();

    public static <U> ExplicitThreadLocal<U> withInitial(Supplier<U> initialValue) {
      return new ExplicitThreadLocal<U>() {
        @Override
        protected U initialValue() {
          return initialValue.get();
        }
      };
    }
  }

  /**
   * Reads all the vectors from two copies of a {@link RandomAccessVectorValues}. Providing two
   * copies enables efficient retrieval without extra data copying, while avoiding collision of the
   * returned values.
   *
   * @param vectorsToAdd the vectors for which to build a nearest neighbors graph. Must be an
   *     independent accessor for the vectors
   * @param autoParallel if true, the builder will allocate one thread per core to building the
   *     graph; if false, it will use a single thread. For more fine-grained control, use the
   *     ExecutorService (ThreadPoolExecutor) overload.
   */
  public ConcurrentOnHeapHnswGraph build(
      RandomAccessVectorValues<T> vectorsToAdd, boolean autoParallel) throws IOException {
    ExecutorService es;
    int threadCount;
    if (autoParallel) {
      threadCount = Runtime.getRuntime().availableProcessors();
      es =
          Executors.newFixedThreadPool(
              threadCount, new NamedThreadFactory("Concurrent HNSW builder"));
    } else {
      threadCount = 1;
      es = Executors.newSingleThreadExecutor(new NamedThreadFactory("Concurrent HNSW builder"));
    }

    Future<ConcurrentOnHeapHnswGraph> f = buildAsync(vectorsToAdd, es, threadCount);
    try {
      return f.get();
    } catch (InterruptedException e) {
      throw new ThreadInterruptedException(e);
    } catch (ExecutionException e) {
      throw new IOException(e);
    } finally {
      es.shutdown();
    }
  }

  public ConcurrentOnHeapHnswGraph build(RandomAccessVectorValues<T> vectorsToAdd)
      throws IOException {
    return build(vectorsToAdd, true);
  }

  /**
   * Bring-your-own ExecutorService graph builder.
   *
   * <p>Reads all the vectors from two copies of a {@link RandomAccessVectorValues}. Providing two
   * copies enables efficient retrieval without extra data copying, while avoiding collision of the
   * returned values.
   *
   * @param vectorsToAdd the vectors for which to build a nearest neighbors graph. Must be an
   *     independent accessor for the vectors
   * @param pool The ExecutorService to use. Must be an instance of ThreadPoolExecutor.
   * @param concurrentTasks the number of tasks to submit in parallel.
   */
  public Future<ConcurrentOnHeapHnswGraph> buildAsync(
      RandomAccessVectorValues<T> vectorsToAdd, ExecutorService pool, int concurrentTasks) {
    if (vectorsToAdd == this.vectors) {
      throw new IllegalArgumentException(
          "Vectors to build must be independent of the source of vectors provided to HnswGraphBuilder()");
    }
    if (infoStream.isEnabled(HNSW_COMPONENT)) {
      infoStream.message(HNSW_COMPONENT, "build graph from " + vectorsToAdd.size() + " vectors");
    }
    return addVectors(vectorsToAdd, pool, concurrentTasks);
  }

  // the goal here is to keep all the ExecutorService threads busy, but not to create potentially
  // millions of futures by naively throwing everything at submit at once.  So, we use
  // a semaphore to wait until a thread is free before adding a new task.
  private Future<ConcurrentOnHeapHnswGraph> addVectors(
      RandomAccessVectorValues<T> vectorsToAdd, ExecutorService pool, int concurrentTasks) {
    Semaphore semaphore = new Semaphore(concurrentTasks);
    Set<Integer> inFlight = ConcurrentHashMap.newKeySet();
    AtomicReference<Throwable> asyncException = new AtomicReference<>(null);

    for (int i = 0; i < vectorsToAdd.size(); i++) {
      final int node = i; // copy for closure
      try {
        semaphore.acquire();
        inFlight.add(node);
        pool.submit(
            () -> {
              try {
                addGraphNode(node, vectorsToAdd);
              } catch (Throwable e) {
                asyncException.set(e);
              } finally {
                semaphore.release();
                inFlight.remove(node);
              }
            });
      } catch (InterruptedException e) {
        throw new ThreadInterruptedException(e);
      }
    }

    // return a future that will complete when the inflight set is empty
    return CompletableFuture.supplyAsync(
        () -> {
          while (!inFlight.isEmpty()) {
            try {
              TimeUnit.MILLISECONDS.sleep(10);
            } catch (InterruptedException e) {
              throw new ThreadInterruptedException(e);
            }
          }
          if (asyncException.get() != null) {
            throw new CompletionException(asyncException.get());
          }
          hnsw.validateEntryNode();
          return hnsw;
        });
  }

  public void addGraphNode(int node, RandomAccessVectorValues<T> values) throws IOException {
    addGraphNode(node, values.vectorValue(node));
  }

  /** Set info-stream to output debugging information * */
  public void setInfoStream(InfoStream infoStream) {
    this.infoStream = infoStream;
  }

  public ConcurrentOnHeapHnswGraph getGraph() {
    return hnsw;
  }

  /**
   * Inserts a doc with vector value to the graph.
   *
   * <p>To allow correctness under concurrency, we track in-progress updates in a
   * ConcurrentSkipListSet. After adding ourselves, we take a snapshot of this set, and consider all
   * other in-progress updates as neighbor candidates (subject to normal level constraints).
   */
  public void addGraphNode(int node, T value) throws IOException {
    // do this before adding to in-progress, so a concurrent writer checking
    // the in-progress set doesn't have to worry about uninitialized neighbor sets
    final int nodeLevel = getRandomGraphLevel(ml);
    for (int level = nodeLevel; level >= 0; level--) {
      hnsw.addNode(level, node);
    }

    HnswGraph consistentView = hnsw.getView();
    NodeAtLevel progressMarker = new NodeAtLevel(nodeLevel, node);
    insertionsInProgress.add(progressMarker);
    ConcurrentSkipListSet<NodeAtLevel> inProgressBefore = insertionsInProgress.clone();
    try {
      // find ANN of the new node by searching the graph
      NodeAtLevel entry = hnsw.entry();
      int ep = entry.node;
      int[] eps = ep >= 0 ? new int[] {ep} : new int[0];

      // follow the index from the top down, but link neighbors from the bottom up;
      // that way concurrent inserts also going top-down don't see incompletely
      // added nodes on the way down.  If we link top-down, the following could happen:
      //
      // Initial graph state:
      // L0:
      // 0 -> 1
      // 1 <- 0
      // L1:
      // 1 -> [empty]
      // At this point we insert nodes 2 and 3 concurrently, denoted T1 and T2 for threads 1 and 2
      //   T1  T2
      //       insert 2 to L0 [2 is marked "in progress"]
      //   insert 3 to L1
      //   insert 3 to L0
      //       insert 2 to L0
      //       2 follows index from 1 -> 3 in L1, then sees 3 with no neighbors on L0
      // 2 -> 3 is added at L0. It is missing a connection it should have to 1
      //
      // Linking bottom-up avoids this problem.
      var gs = graphSearcher.get();
      for (int level = entry.level; level > nodeLevel; level--) {
        NeighborQueue candidates = new NeighborQueue(1, false);
        gs.searchLevel(
            candidates, value, 1, level, eps, vectors, consistentView, null, Integer.MAX_VALUE);
        eps = new int[] {candidates.pop()};
      }
      // for levels <= nodeLevel search with topk = beamWidth
      NeighborQueue[] candidatesOnLevel = new NeighborQueue[1 + Math.min(nodeLevel, entry.level)];
      for (int level = candidatesOnLevel.length - 1; level >= 0; level--) {
        // find best candidates at this level with a beam search
        candidatesOnLevel[level] = new NeighborQueue(beamWidth, false);
        gs.searchLevel(
            candidatesOnLevel[level],
            value,
            beamWidth,
            level,
            eps,
            vectors,
            consistentView,
            null,
            Integer.MAX_VALUE);
        eps = candidatesOnLevel[level].nodes();
      }

      for (int level = 0; level < candidatesOnLevel.length; level++) {
        // We don't want the existing nodes to over-prune their neighbors, which can
        // happen if we group the concurrent candidates and the "natural" candidates together.
        //
        // Consider the following graph with "circular" test vectors:
        //
        // 0 -> 1
        // 1 <- 0
        // At this point we insert nodes 2 and 3 concurrently, denoted T1 and T2 for threads 1 and 2
        //   T1  T2
        //       insert 2 to L1 [2 is marked "in progress"]
        //   insert 3 to L1
        //   3 considers as neighbors 0, 1, 2; 0 and 1 are not diverse wrt 2
        // 3 -> 2 is added to graph
        //   3 is marked entry node
        //        2 follows 3 to L0, where 3 only has 2 as a neighbor
        // 2 -> 3 is added to graph
        // all further nodes will only be added to the 2/3 subgraph; 0/1 are partitioned forever
        //
        // Considering concurrent inserts separately from "natural" candidates solves this problem;
        // both 1 and 2 will be added as neighbors to 3, avoiding the partition, and 2 will then
        // pick up the connection to 1 that it's supposed to have as well.
        addForwardLinks(level, node, candidatesOnLevel[level]);
        addForwardLinks(level, node, inProgressBefore, progressMarker);
        // backlinking is where we become visible to natural searches that aren't checking
        // in-progress,
        // so this has to be done after everything is is complete on this level
        addBackLinks(level, node);
      }

      // if we're being added in a new level above the entry point, consider concurrent insertions
      // for inclusion as neighbors at that level. There are no natural neighbors yet.
      for (int level = entry.level + 1; level <= nodeLevel; level++) {
        addForwardLinks(level, node, inProgressBefore, progressMarker);
        addBackLinks(level, node);
      }

      hnsw.markComplete(nodeLevel, node);
    } finally {
      insertionsInProgress.remove(progressMarker);
    }
  }

  private void addForwardLinks(int level, int newNode, NeighborQueue candidates)
      throws IOException {
    NeighborArray scratch = popToScratch(candidates); // worst are first
    ConcurrentNeighborSet neighbors = hnsw.getNeighbors(level, newNode);
    neighbors.insertDiverse(scratch, this::scoreBetween);
  }

  private void addForwardLinks(
      int level, int newNode, Set<NodeAtLevel> inProgress, NodeAtLevel progressMarker)
      throws IOException {
    NeighborQueue candidates = new NeighborQueue(inProgress.size(), false);
    for (NodeAtLevel n : inProgress) {
      if (n.level >= level && n != progressMarker) {
        candidates.add(n.node, scoreBetween(n.node, newNode));
      }
    }
    ConcurrentNeighborSet neighbors = hnsw.getNeighbors(level, newNode);
    NeighborArray scratch = popToScratch(candidates); // worst are first
    neighbors.insertDiverse(scratch, this::scoreBetween);
  }

  private void addBackLinks(int level, int newNode) throws IOException {
    ConcurrentNeighborSet neighbors = hnsw.getNeighbors(level, newNode);
    neighbors.forEach(
        (nbr, nbrScore) -> {
          ConcurrentNeighborSet nbrNbr = hnsw.getNeighbors(level, nbr);
          nbrNbr.insert(newNode, nbrScore, this::scoreBetween);
        });
  }

  private float scoreBetween(int i, int j) throws IOException {
    final T v1 = vectorsCopy.vectorValue(i);
    final T v2 = vectorsCopy.vectorValue(j);
    return scoreBetween(v1, v2);
  }

<<<<<<< HEAD
  private float scoreBetween(T v1, T v2) {
    switch (vectorEncoding) {
      case BYTE:
        return similarityFunction.compare((byte[]) v1, (byte[]) v2);
      case FLOAT32:
        return similarityFunction.compare((float[]) v1, (float[]) v2);
      default:
        throw new IllegalArgumentException();
    }
=======
  protected float scoreBetween(T v1, T v2) {
    return switch (vectorEncoding) {
      case BYTE -> similarityFunction.compare((byte[]) v1, (byte[]) v2);
      case FLOAT32 -> similarityFunction.compare((float[]) v1, (float[]) v2);
    };
>>>>>>> 05f3c6b2
  }

  private NeighborArray popToScratch(NeighborQueue candidates) {
    NeighborArray scratch = this.scratchNeighbors.get();
    scratch.clear();
    int candidateCount = candidates.size();
    // extract all the Neighbors from the queue into an array; these will now be
    // sorted from worst to best
    for (int i = 0; i < candidateCount; i++) {
      float maxSimilarity = candidates.topScore();
      scratch.add(candidates.pop(), maxSimilarity);
    }
    return scratch;
  }

  int getRandomGraphLevel(double ml) {
    double randDouble;
    do {
      randDouble =
          ThreadLocalRandom.current().nextDouble(); // avoid 0 value, as log(0) is undefined
    } while (randDouble == 0.0);
    return ((int) (-log(randDouble) * ml));
  }
}<|MERGE_RESOLUTION|>--- conflicted
+++ resolved
@@ -433,8 +433,7 @@
     return scoreBetween(v1, v2);
   }
 
-<<<<<<< HEAD
-  private float scoreBetween(T v1, T v2) {
+  protected float scoreBetween(T v1, T v2) {
     switch (vectorEncoding) {
       case BYTE:
         return similarityFunction.compare((byte[]) v1, (byte[]) v2);
@@ -443,13 +442,6 @@
       default:
         throw new IllegalArgumentException();
     }
-=======
-  protected float scoreBetween(T v1, T v2) {
-    return switch (vectorEncoding) {
-      case BYTE -> similarityFunction.compare((byte[]) v1, (byte[]) v2);
-      case FLOAT32 -> similarityFunction.compare((float[]) v1, (float[]) v2);
-    };
->>>>>>> 05f3c6b2
   }
 
   private NeighborArray popToScratch(NeighborQueue candidates) {
