package org.apache.lucene.util;

/*
 * Licensed to the Apache Software Foundation (ASF) under one or more
 * contributor license agreements.  See the NOTICE file distributed with
 * this work for additional information regarding copyright ownership.
 * The ASF licenses this file to You under the Apache License, Version 2.0
 * (the "License"); you may not use this file except in compliance with
 * the License.  You may obtain a copy of the License at
 *
 *     http://www.apache.org/licenses/LICENSE-2.0
 *
 * Unless required by applicable law or agreed to in writing, software
 * distributed under the License is distributed on an "AS IS" BASIS,
 * WITHOUT WARRANTIES OR CONDITIONS OF ANY KIND, either express or implied.
 * See the License for the specific language governing permissions and
 * limitations under the License.
 */

import java.io.BufferedOutputStream;
import java.io.ByteArrayOutputStream;
import java.io.File;
import java.io.FileOutputStream;
import java.io.IOException;
import java.io.InputStream;
import java.io.OutputStream;
import java.io.PrintStream;
import java.math.BigDecimal;
import java.math.BigInteger;
import java.nio.CharBuffer;
import java.util.Arrays;
import java.util.Enumeration;
import java.util.HashMap;
import java.util.List;
import java.util.Map;
import java.util.Random;
import java.util.concurrent.ExecutorService;
import java.util.concurrent.TimeUnit;
import java.util.regex.Pattern;
import java.util.regex.PatternSyntaxException;
import java.util.zip.ZipEntry;
import java.util.zip.ZipFile;

import org.apache.lucene.codecs.Codec;
import org.apache.lucene.codecs.DocValuesFormat;
import org.apache.lucene.codecs.PostingsFormat;
import org.apache.lucene.codecs.lucene42.Lucene42Codec;
import org.apache.lucene.codecs.perfield.PerFieldDocValuesFormat;
import org.apache.lucene.codecs.perfield.PerFieldPostingsFormat;
import org.apache.lucene.document.BinaryDocValuesField;
import org.apache.lucene.document.Document;
import org.apache.lucene.document.DoubleField;
import org.apache.lucene.document.Field;
import org.apache.lucene.document.FieldType.NumericType;
import org.apache.lucene.document.FloatField;
import org.apache.lucene.document.IntField;
import org.apache.lucene.document.LongField;
import org.apache.lucene.document.NumericDocValuesField;
import org.apache.lucene.document.SortedDocValuesField;
import org.apache.lucene.index.AtomicReader;
import org.apache.lucene.index.AtomicReaderContext;
import org.apache.lucene.index.CheckIndex.Status.DocValuesStatus;
import org.apache.lucene.index.CheckIndex.Status.FieldNormStatus;
import org.apache.lucene.index.CheckIndex.Status.StoredFieldStatus;
import org.apache.lucene.index.CheckIndex.Status.TermIndexStatus;
import org.apache.lucene.index.CheckIndex.Status.TermVectorStatus;
import org.apache.lucene.index.CheckIndex;
import org.apache.lucene.index.ConcurrentMergeScheduler;
import org.apache.lucene.index.DocsAndPositionsEnum;
import org.apache.lucene.index.DocsEnum;
import org.apache.lucene.index.FieldInfo.DocValuesType;
import org.apache.lucene.index.FieldInfos;
import org.apache.lucene.index.IndexFileNames;
import org.apache.lucene.index.IndexReader;
import org.apache.lucene.index.IndexWriter;
import org.apache.lucene.index.IndexableField;
import org.apache.lucene.index.LogMergePolicy;
import org.apache.lucene.index.MergePolicy;
import org.apache.lucene.index.MergeScheduler;
import org.apache.lucene.index.MultiFields;
import org.apache.lucene.index.SegmentInfo;
import org.apache.lucene.index.Terms;
import org.apache.lucene.index.TermsEnum;
import org.apache.lucene.index.TieredMergePolicy;
import org.apache.lucene.search.FieldDoc;
import org.apache.lucene.search.FilteredQuery;
import org.apache.lucene.search.FilteredQuery.FilterStrategy;
import org.apache.lucene.search.ScoreDoc;
import org.apache.lucene.search.TopDocs;
import org.apache.lucene.store.CompoundFileDirectory;
import org.apache.lucene.store.Directory;
import org.apache.lucene.store.IOContext;
import org.junit.Assert;

import com.carrotsearch.randomizedtesting.RandomizedContext;
import com.carrotsearch.randomizedtesting.generators.RandomInts;
import com.carrotsearch.randomizedtesting.generators.RandomPicks;

/**
 * General utility methods for Lucene unit tests. 
 */
public class _TestUtil {

  // the max number of retries we're going to do in getTempDir
  private static final int GET_TEMP_DIR_RETRY_THRESHOLD = 1000;
  
  /**
   * Returns a temp directory, based on the given description. Creates the
   * directory.
   */
  public static File getTempDir(String desc) {
    if (desc.length() < 3) {
      throw new IllegalArgumentException("description must be at least 3 characters");
    }
    // always pull a long from master random. that way, the randomness of the test
    // is not affected by whether it initialized the counter (in genTempFile) or not.
    // note that the Random used by genTempFile is *not* the master Random, and therefore
    // does not affect the randomness of the test.
    final Random random = new Random(RandomizedContext.current().getRandom().nextLong());
    int attempt = 0;
    File f;
    do {
      f = genTempFile(random, desc, "tmp", LuceneTestCase.TEMP_DIR);
    } while (!f.mkdir() && (attempt++) < GET_TEMP_DIR_RETRY_THRESHOLD);
    
    if (attempt > GET_TEMP_DIR_RETRY_THRESHOLD) {
      throw new RuntimeException(
          "failed to get a temporary dir too many times. check your temp directory and consider manually cleaning it.");
    }
    
    LuceneTestCase.closeAfterSuite(new CloseableFile(f, LuceneTestCase.suiteFailureMarker));
    return f;
  }

  /**
   * Deletes a directory and everything underneath it.
   */
  public static void rmDir(File dir) throws IOException {
    if (dir.exists()) {
      if (dir.isFile() && !dir.delete()) {
        throw new IOException("could not delete " + dir);
      }
      for (File f : dir.listFiles()) {
        if (f.isDirectory()) {
          rmDir(f);
        } else {
          if (!f.delete()) {
            throw new IOException("could not delete " + f);
          }
        }
      }
      if (!dir.delete()) {
        throw new IOException("could not delete " + dir);
      }
    }
  }

  /** 
   * Convenience method: Unzip zipName + ".zip" under destDir, removing destDir first 
   */
  public static void unzip(File zipName, File destDir) throws IOException {
    
    ZipFile zipFile = new ZipFile(zipName);
    
    Enumeration<? extends ZipEntry> entries = zipFile.entries();
    
    rmDir(destDir);

    destDir.mkdir();
    LuceneTestCase.closeAfterSuite(new CloseableFile(destDir, LuceneTestCase.suiteFailureMarker));

    while (entries.hasMoreElements()) {
      ZipEntry entry = entries.nextElement();
      
      InputStream in = zipFile.getInputStream(entry);
      File targetFile = new File(destDir, entry.getName());
      if (entry.isDirectory()) {
        // allow unzipping with directory structure
        targetFile.mkdirs();
      } else {
        if (targetFile.getParentFile()!=null) {
          // be on the safe side: do not rely on that directories are always extracted
          // before their children (although this makes sense, but is it guaranteed?)
          targetFile.getParentFile().mkdirs();   
        }
        OutputStream out = new BufferedOutputStream(new FileOutputStream(targetFile));
        
        byte[] buffer = new byte[8192];
        int len;
        while((len = in.read(buffer)) >= 0) {
          out.write(buffer, 0, len);
        }
        
        in.close();
        out.close();
      }
    }
    
    zipFile.close();
  }
  
  public static void syncConcurrentMerges(IndexWriter writer) {
    syncConcurrentMerges(writer.getConfig().getMergeScheduler());
  }

  public static void syncConcurrentMerges(MergeScheduler ms) {
    if (ms instanceof ConcurrentMergeScheduler)
      ((ConcurrentMergeScheduler) ms).sync();
  }

  /** This runs the CheckIndex tool on the index in.  If any
   *  issues are hit, a RuntimeException is thrown; else,
   *  true is returned. */
  public static CheckIndex.Status checkIndex(Directory dir) throws IOException {
    return checkIndex(dir, true);
  }

  public static CheckIndex.Status checkIndex(Directory dir, boolean crossCheckTermVectors) throws IOException {
    ByteArrayOutputStream bos = new ByteArrayOutputStream(1024);
    CheckIndex checker = new CheckIndex(dir);
    checker.setCrossCheckTermVectors(crossCheckTermVectors);
    checker.setInfoStream(new PrintStream(bos, false, "UTF-8"), false);
    CheckIndex.Status indexStatus = checker.checkIndex(null);
    if (indexStatus == null || indexStatus.clean == false) {
      System.out.println("CheckIndex failed");
      System.out.println(bos.toString("UTF-8"));
      throw new RuntimeException("CheckIndex failed");
    } else {
      if (LuceneTestCase.INFOSTREAM) {
        System.out.println(bos.toString("UTF-8"));
      }
      return indexStatus;
    }
  }
  
  /** This runs the CheckIndex tool on the Reader.  If any
   *  issues are hit, a RuntimeException is thrown */
  public static void checkReader(IndexReader reader) throws IOException {
    for (AtomicReaderContext context : reader.leaves()) {
      checkReader(context.reader(), true);
    }
  }
  
  public static void checkReader(AtomicReader reader, boolean crossCheckTermVectors) throws IOException {
    ByteArrayOutputStream bos = new ByteArrayOutputStream(1024);
    PrintStream infoStream = new PrintStream(bos, false, "UTF-8");

    FieldNormStatus fieldNormStatus = CheckIndex.testFieldNorms(reader, infoStream);
    TermIndexStatus termIndexStatus = CheckIndex.testPostings(reader, infoStream);
    StoredFieldStatus storedFieldStatus = CheckIndex.testStoredFields(reader, infoStream);
    TermVectorStatus termVectorStatus = CheckIndex.testTermVectors(reader, infoStream, false, crossCheckTermVectors);
    DocValuesStatus docValuesStatus = CheckIndex.testDocValues(reader, infoStream);
    
    if (fieldNormStatus.error != null || 
      termIndexStatus.error != null ||
      storedFieldStatus.error != null ||
      termVectorStatus.error != null ||
      docValuesStatus.error != null) {
      System.out.println("CheckReader failed");
      System.out.println(bos.toString("UTF-8"));
      throw new RuntimeException("CheckReader failed");
    } else {
      if (LuceneTestCase.INFOSTREAM) {
        System.out.println(bos.toString("UTF-8"));
      }
    }
  }

  /** start and end are BOTH inclusive */
  public static int nextInt(Random r, int start, int end) {
    return RandomInts.randomIntBetween(r, start, end);
  }

  /** start and end are BOTH inclusive */
  public static long nextLong(Random r, long start, long end) {
    assert end >= start;
    final BigInteger range = BigInteger.valueOf(end).add(BigInteger.valueOf(1)).subtract(BigInteger.valueOf(start));
    if (range.compareTo(BigInteger.valueOf(Integer.MAX_VALUE)) <= 0) {
      return start + r.nextInt(range.intValue());
    } else {
      // probably not evenly distributed when range is large, but OK for tests
      final BigInteger augend = new BigDecimal(range).multiply(new BigDecimal(r.nextDouble())).toBigInteger();
      final long result = BigInteger.valueOf(start).add(augend).longValue();
      assert result >= start;
      assert result <= end;
      return result;
    }
  }

  public static String randomSimpleString(Random r, int maxLength) {
    return randomSimpleString(r, 0, maxLength);
  }
  
  public static String randomSimpleString(Random r, int minLength, int maxLength) {
    final int end = nextInt(r, minLength, maxLength);
    if (end == 0) {
      // allow 0 length
      return "";
    }
    final char[] buffer = new char[end];
    for (int i = 0; i < end; i++) {
      buffer[i] = (char) _TestUtil.nextInt(r, 'a', 'z');
    }
    return new String(buffer, 0, end);
  }

  public static String randomSimpleStringRange(Random r, char minChar, char maxChar, int maxLength) {
    final int end = nextInt(r, 0, maxLength);
    if (end == 0) {
      // allow 0 length
      return "";
    }
    final char[] buffer = new char[end];
    for (int i = 0; i < end; i++) {
      buffer[i] = (char) _TestUtil.nextInt(r, minChar, maxChar);
    }
    return new String(buffer, 0, end);
  }

  public static String randomSimpleString(Random r) {
    return randomSimpleString(r, 0, 10);
  }

  /** Returns random string, including full unicode range. */
  public static String randomUnicodeString(Random r) {
    return randomUnicodeString(r, 20);
  }

  /**
   * Returns a random string up to a certain length.
   */
  public static String randomUnicodeString(Random r, int maxLength) {
    final int end = nextInt(r, 0, maxLength);
    if (end == 0) {
      // allow 0 length
      return "";
    }
    final char[] buffer = new char[end];
    randomFixedLengthUnicodeString(r, buffer, 0, buffer.length);
    return new String(buffer, 0, end);
  }

  /**
   * Fills provided char[] with valid random unicode code
   * unit sequence.
   */
  public static void randomFixedLengthUnicodeString(Random random, char[] chars, int offset, int length) {
    int i = offset;
    final int end = offset + length;
    while(i < end) {
      final int t = random.nextInt(5);
      if (0 == t && i < length - 1) {
        // Make a surrogate pair
        // High surrogate
        chars[i++] = (char) nextInt(random, 0xd800, 0xdbff);
        // Low surrogate
        chars[i++] = (char) nextInt(random, 0xdc00, 0xdfff);
      } else if (t <= 1) {
        chars[i++] = (char) random.nextInt(0x80);
      } else if (2 == t) {
        chars[i++] = (char) nextInt(random, 0x80, 0x7ff);
      } else if (3 == t) {
        chars[i++] = (char) nextInt(random, 0x800, 0xd7ff);
      } else if (4 == t) {
        chars[i++] = (char) nextInt(random, 0xe000, 0xffff);
      }
    }
  }
  
  /**
   * Returns a String thats "regexpish" (contains lots of operators typically found in regular expressions)
   * If you call this enough times, you might get a valid regex!
   */
  public static String randomRegexpishString(Random r) {
    return randomRegexpishString(r, 20);
  }

  /**
   * Maximum recursion bound for '+' and '*' replacements in
   * {@link #randomRegexpishString(Random, int)}.
   */
  private final static int maxRecursionBound = 5;

  /**
   * Operators for {@link #randomRegexpishString(Random, int)}.
   */
  private final static List<String> ops = Arrays.asList(
      ".", "?", 
      "{0," + maxRecursionBound + "}",  // bounded replacement for '*'
      "{1," + maxRecursionBound + "}",  // bounded replacement for '+'
      "(",
      ")",
      "-",
      "[",
      "]",
      "|"
  );

  /**
   * Returns a String thats "regexpish" (contains lots of operators typically found in regular expressions)
   * If you call this enough times, you might get a valid regex!
   * 
   * <P>Note: to avoid practically endless backtracking patterns we replace asterisk and plus
   * operators with bounded repetitions. See LUCENE-4111 for more info.
   * 
   * @param maxLength A hint about maximum length of the regexpish string. It may be exceeded by a few characters.
   */
  public static String randomRegexpishString(Random r, int maxLength) {
    final StringBuilder regexp = new StringBuilder(maxLength);
    for (int i = nextInt(r, 0, maxLength); i > 0; i--) {
      if (r.nextBoolean()) {
        regexp.append((char) RandomInts.randomIntBetween(r, 'a', 'z'));
      } else {
        regexp.append(RandomPicks.randomFrom(r, ops));
      }
    }
    return regexp.toString();
  }

  private static final String[] HTML_CHAR_ENTITIES = {
      "AElig", "Aacute", "Acirc", "Agrave", "Alpha", "AMP", "Aring", "Atilde",
      "Auml", "Beta", "COPY", "Ccedil", "Chi", "Dagger", "Delta", "ETH",
      "Eacute", "Ecirc", "Egrave", "Epsilon", "Eta", "Euml", "Gamma", "GT",
      "Iacute", "Icirc", "Igrave", "Iota", "Iuml", "Kappa", "Lambda", "LT",
      "Mu", "Ntilde", "Nu", "OElig", "Oacute", "Ocirc", "Ograve", "Omega",
      "Omicron", "Oslash", "Otilde", "Ouml", "Phi", "Pi", "Prime", "Psi",
      "QUOT", "REG", "Rho", "Scaron", "Sigma", "THORN", "Tau", "Theta",
      "Uacute", "Ucirc", "Ugrave", "Upsilon", "Uuml", "Xi", "Yacute", "Yuml",
      "Zeta", "aacute", "acirc", "acute", "aelig", "agrave", "alefsym",
      "alpha", "amp", "and", "ang", "apos", "aring", "asymp", "atilde",
      "auml", "bdquo", "beta", "brvbar", "bull", "cap", "ccedil", "cedil",
      "cent", "chi", "circ", "clubs", "cong", "copy", "crarr", "cup",
      "curren", "dArr", "dagger", "darr", "deg", "delta", "diams", "divide",
      "eacute", "ecirc", "egrave", "empty", "emsp", "ensp", "epsilon",
      "equiv", "eta", "eth", "euml", "euro", "exist", "fnof", "forall",
      "frac12", "frac14", "frac34", "frasl", "gamma", "ge", "gt", "hArr",
      "harr", "hearts", "hellip", "iacute", "icirc", "iexcl", "igrave",
      "image", "infin", "int", "iota", "iquest", "isin", "iuml", "kappa",
      "lArr", "lambda", "lang", "laquo", "larr", "lceil", "ldquo", "le",
      "lfloor", "lowast", "loz", "lrm", "lsaquo", "lsquo", "lt", "macr",
      "mdash", "micro", "middot", "minus", "mu", "nabla", "nbsp", "ndash",
      "ne", "ni", "not", "notin", "nsub", "ntilde", "nu", "oacute", "ocirc",
      "oelig", "ograve", "oline", "omega", "omicron", "oplus", "or", "ordf",
      "ordm", "oslash", "otilde", "otimes", "ouml", "para", "part", "permil",
      "perp", "phi", "pi", "piv", "plusmn", "pound", "prime", "prod", "prop",
      "psi", "quot", "rArr", "radic", "rang", "raquo", "rarr", "rceil",
      "rdquo", "real", "reg", "rfloor", "rho", "rlm", "rsaquo", "rsquo",
      "sbquo", "scaron", "sdot", "sect", "shy", "sigma", "sigmaf", "sim",
      "spades", "sub", "sube", "sum", "sup", "sup1", "sup2", "sup3", "supe",
      "szlig", "tau", "there4", "theta", "thetasym", "thinsp", "thorn",
      "tilde", "times", "trade", "uArr", "uacute", "uarr", "ucirc", "ugrave",
      "uml", "upsih", "upsilon", "uuml", "weierp", "xi", "yacute", "yen",
      "yuml", "zeta", "zwj", "zwnj"
  };
  
  public static String randomHtmlishString(Random random, int numElements) {
    final int end = nextInt(random, 0, numElements);
    if (end == 0) {
      // allow 0 length
      return "";
    }
    StringBuilder sb = new StringBuilder();
    for (int i = 0; i < end; i++) {
      int val = random.nextInt(25);
      switch(val) {
        case 0: sb.append("<p>"); break;
        case 1: {
          sb.append("<");
          sb.append("    ".substring(nextInt(random, 0, 4)));
          sb.append(randomSimpleString(random));
          for (int j = 0 ; j < nextInt(random, 0, 10) ; ++j) {
            sb.append(' ');
            sb.append(randomSimpleString(random));
            sb.append(" ".substring(nextInt(random, 0, 1)));
            sb.append('=');
            sb.append(" ".substring(nextInt(random, 0, 1)));
            sb.append("\"".substring(nextInt(random, 0, 1)));
            sb.append(randomSimpleString(random));
            sb.append("\"".substring(nextInt(random, 0, 1)));
          }
          sb.append("    ".substring(nextInt(random, 0, 4)));
          sb.append("/".substring(nextInt(random, 0, 1)));
          sb.append(">".substring(nextInt(random, 0, 1)));
          break;
        }
        case 2: {
          sb.append("</");
          sb.append("    ".substring(nextInt(random, 0, 4)));
          sb.append(randomSimpleString(random));
          sb.append("    ".substring(nextInt(random, 0, 4)));
          sb.append(">".substring(nextInt(random, 0, 1)));
          break;
        }
        case 3: sb.append(">"); break;
        case 4: sb.append("</p>"); break;
        case 5: sb.append("<!--"); break;
        case 6: sb.append("<!--#"); break;
        case 7: sb.append("<script><!-- f('"); break;
        case 8: sb.append("</script>"); break;
        case 9: sb.append("<?"); break;
        case 10: sb.append("?>"); break;
        case 11: sb.append("\""); break;
        case 12: sb.append("\\\""); break;
        case 13: sb.append("'"); break;
        case 14: sb.append("\\'"); break;
        case 15: sb.append("-->"); break;
        case 16: {
          sb.append("&");
          switch(nextInt(random, 0, 2)) {
            case 0: sb.append(randomSimpleString(random)); break;
            case 1: sb.append(HTML_CHAR_ENTITIES[random.nextInt(HTML_CHAR_ENTITIES.length)]); break;
          }
          sb.append(";".substring(nextInt(random, 0, 1)));
          break;
        }
        case 17: {
          sb.append("&#");
          if (0 == nextInt(random, 0, 1)) {
            sb.append(nextInt(random, 0, Integer.MAX_VALUE - 1));
            sb.append(";".substring(nextInt(random, 0, 1)));
          }
          break;
        } 
        case 18: {
          sb.append("&#x");
          if (0 == nextInt(random, 0, 1)) {
            sb.append(Integer.toString(nextInt(random, 0, Integer.MAX_VALUE - 1), 16));
            sb.append(";".substring(nextInt(random, 0, 1)));
          }
          break;
        }
          
        case 19: sb.append(";"); break;
        case 20: sb.append(nextInt(random, 0, Integer.MAX_VALUE - 1)); break;
        case 21: sb.append("\n"); break;
        case 22: sb.append("          ".substring(nextInt(random, 0, 10))); break;
        case 23: {
          sb.append("<");
          if (0 == nextInt(random, 0, 3)) {
            sb.append("          ".substring(nextInt(random, 1, 10)));
          }
          if (0 == nextInt(random, 0, 1)) {
            sb.append("/");
            if (0 == nextInt(random, 0, 3)) {
              sb.append("          ".substring(nextInt(random, 1, 10)));
            }
          }
          switch (nextInt(random, 0, 3)) {
            case 0: sb.append(randomlyRecaseCodePoints(random, "script")); break;
            case 1: sb.append(randomlyRecaseCodePoints(random, "style")); break;
            case 2: sb.append(randomlyRecaseCodePoints(random, "br")); break;
            // default: append nothing
          }
          sb.append(">".substring(nextInt(random, 0, 1)));
          break;
        }
        default: sb.append(randomSimpleString(random));
      }
    }
    return sb.toString();
  }

  /**
   * Randomly upcases, downcases, or leaves intact each code point in the given string
   */
  public static String randomlyRecaseCodePoints(Random random, String str) {
    StringBuilder builder = new StringBuilder();
    int pos = 0;
    while (pos < str.length()) {
      int codePoint = str.codePointAt(pos);
      pos += Character.charCount(codePoint);
      switch (nextInt(random, 0, 2)) {
        case 0: builder.appendCodePoint(Character.toUpperCase(codePoint)); break;
        case 1: builder.appendCodePoint(Character.toLowerCase(codePoint)); break;
        case 2: builder.appendCodePoint(codePoint); // leave intact
      }
    }
    return builder.toString();
  }

  private static final int[] blockStarts = {
    0x0000, 0x0080, 0x0100, 0x0180, 0x0250, 0x02B0, 0x0300, 0x0370, 0x0400, 
    0x0500, 0x0530, 0x0590, 0x0600, 0x0700, 0x0750, 0x0780, 0x07C0, 0x0800, 
    0x0900, 0x0980, 0x0A00, 0x0A80, 0x0B00, 0x0B80, 0x0C00, 0x0C80, 0x0D00, 
    0x0D80, 0x0E00, 0x0E80, 0x0F00, 0x1000, 0x10A0, 0x1100, 0x1200, 0x1380, 
    0x13A0, 0x1400, 0x1680, 0x16A0, 0x1700, 0x1720, 0x1740, 0x1760, 0x1780, 
    0x1800, 0x18B0, 0x1900, 0x1950, 0x1980, 0x19E0, 0x1A00, 0x1A20, 0x1B00, 
    0x1B80, 0x1C00, 0x1C50, 0x1CD0, 0x1D00, 0x1D80, 0x1DC0, 0x1E00, 0x1F00, 
    0x2000, 0x2070, 0x20A0, 0x20D0, 0x2100, 0x2150, 0x2190, 0x2200, 0x2300, 
    0x2400, 0x2440, 0x2460, 0x2500, 0x2580, 0x25A0, 0x2600, 0x2700, 0x27C0, 
    0x27F0, 0x2800, 0x2900, 0x2980, 0x2A00, 0x2B00, 0x2C00, 0x2C60, 0x2C80, 
    0x2D00, 0x2D30, 0x2D80, 0x2DE0, 0x2E00, 0x2E80, 0x2F00, 0x2FF0, 0x3000, 
    0x3040, 0x30A0, 0x3100, 0x3130, 0x3190, 0x31A0, 0x31C0, 0x31F0, 0x3200, 
    0x3300, 0x3400, 0x4DC0, 0x4E00, 0xA000, 0xA490, 0xA4D0, 0xA500, 0xA640, 
    0xA6A0, 0xA700, 0xA720, 0xA800, 0xA830, 0xA840, 0xA880, 0xA8E0, 0xA900, 
    0xA930, 0xA960, 0xA980, 0xAA00, 0xAA60, 0xAA80, 0xABC0, 0xAC00, 0xD7B0, 
    0xE000, 0xF900, 0xFB00, 0xFB50, 0xFE00, 0xFE10, 
    0xFE20, 0xFE30, 0xFE50, 0xFE70, 0xFF00, 0xFFF0, 
    0x10000, 0x10080, 0x10100, 0x10140, 0x10190, 0x101D0, 0x10280, 0x102A0, 
    0x10300, 0x10330, 0x10380, 0x103A0, 0x10400, 0x10450, 0x10480, 0x10800, 
    0x10840, 0x10900, 0x10920, 0x10A00, 0x10A60, 0x10B00, 0x10B40, 0x10B60, 
    0x10C00, 0x10E60, 0x11080, 0x12000, 0x12400, 0x13000, 0x1D000, 0x1D100, 
    0x1D200, 0x1D300, 0x1D360, 0x1D400, 0x1F000, 0x1F030, 0x1F100, 0x1F200, 
    0x20000, 0x2A700, 0x2F800, 0xE0000, 0xE0100, 0xF0000, 0x100000
  };
  
  private static final int[] blockEnds = {
    0x007F, 0x00FF, 0x017F, 0x024F, 0x02AF, 0x02FF, 0x036F, 0x03FF, 0x04FF, 
    0x052F, 0x058F, 0x05FF, 0x06FF, 0x074F, 0x077F, 0x07BF, 0x07FF, 0x083F, 
    0x097F, 0x09FF, 0x0A7F, 0x0AFF, 0x0B7F, 0x0BFF, 0x0C7F, 0x0CFF, 0x0D7F, 
    0x0DFF, 0x0E7F, 0x0EFF, 0x0FFF, 0x109F, 0x10FF, 0x11FF, 0x137F, 0x139F, 
    0x13FF, 0x167F, 0x169F, 0x16FF, 0x171F, 0x173F, 0x175F, 0x177F, 0x17FF, 
    0x18AF, 0x18FF, 0x194F, 0x197F, 0x19DF, 0x19FF, 0x1A1F, 0x1AAF, 0x1B7F, 
    0x1BBF, 0x1C4F, 0x1C7F, 0x1CFF, 0x1D7F, 0x1DBF, 0x1DFF, 0x1EFF, 0x1FFF, 
    0x206F, 0x209F, 0x20CF, 0x20FF, 0x214F, 0x218F, 0x21FF, 0x22FF, 0x23FF, 
    0x243F, 0x245F, 0x24FF, 0x257F, 0x259F, 0x25FF, 0x26FF, 0x27BF, 0x27EF, 
    0x27FF, 0x28FF, 0x297F, 0x29FF, 0x2AFF, 0x2BFF, 0x2C5F, 0x2C7F, 0x2CFF, 
    0x2D2F, 0x2D7F, 0x2DDF, 0x2DFF, 0x2E7F, 0x2EFF, 0x2FDF, 0x2FFF, 0x303F, 
    0x309F, 0x30FF, 0x312F, 0x318F, 0x319F, 0x31BF, 0x31EF, 0x31FF, 0x32FF, 
    0x33FF, 0x4DBF, 0x4DFF, 0x9FFF, 0xA48F, 0xA4CF, 0xA4FF, 0xA63F, 0xA69F, 
    0xA6FF, 0xA71F, 0xA7FF, 0xA82F, 0xA83F, 0xA87F, 0xA8DF, 0xA8FF, 0xA92F, 
    0xA95F, 0xA97F, 0xA9DF, 0xAA5F, 0xAA7F, 0xAADF, 0xABFF, 0xD7AF, 0xD7FF, 
    0xF8FF, 0xFAFF, 0xFB4F, 0xFDFF, 0xFE0F, 0xFE1F, 
    0xFE2F, 0xFE4F, 0xFE6F, 0xFEFF, 0xFFEF, 0xFFFF, 
    0x1007F, 0x100FF, 0x1013F, 0x1018F, 0x101CF, 0x101FF, 0x1029F, 0x102DF, 
    0x1032F, 0x1034F, 0x1039F, 0x103DF, 0x1044F, 0x1047F, 0x104AF, 0x1083F, 
    0x1085F, 0x1091F, 0x1093F, 0x10A5F, 0x10A7F, 0x10B3F, 0x10B5F, 0x10B7F, 
    0x10C4F, 0x10E7F, 0x110CF, 0x123FF, 0x1247F, 0x1342F, 0x1D0FF, 0x1D1FF, 
    0x1D24F, 0x1D35F, 0x1D37F, 0x1D7FF, 0x1F02F, 0x1F09F, 0x1F1FF, 0x1F2FF, 
    0x2A6DF, 0x2B73F, 0x2FA1F, 0xE007F, 0xE01EF, 0xFFFFF, 0x10FFFF
  };
  
  /** Returns random string of length between 0-20 codepoints, all codepoints within the same unicode block. */
  public static String randomRealisticUnicodeString(Random r) {
    return randomRealisticUnicodeString(r, 20);
  }
  
  /** Returns random string of length up to maxLength codepoints , all codepoints within the same unicode block. */
  public static String randomRealisticUnicodeString(Random r, int maxLength) {
    return randomRealisticUnicodeString(r, 0, maxLength);
  }

  /** Returns random string of length between min and max codepoints, all codepoints within the same unicode block. */
  public static String randomRealisticUnicodeString(Random r, int minLength, int maxLength) {
    final int end = nextInt(r, minLength, maxLength);
    final int block = r.nextInt(blockStarts.length);
    StringBuilder sb = new StringBuilder();
    for (int i = 0; i < end; i++)
      sb.appendCodePoint(nextInt(r, blockStarts[block], blockEnds[block]));
    return sb.toString();
  }
  
  /** Returns random string, with a given UTF-8 byte length*/
  public static String randomFixedByteLengthUnicodeString(Random r, int length) {
    
    final char[] buffer = new char[length*3];
    int bytes = length;
    int i = 0;
    for (; i < buffer.length && bytes != 0; i++) {
      int t;
      if (bytes >= 4) {
        t = r.nextInt(5);
      } else if (bytes >= 3) {
        t = r.nextInt(4);
      } else if (bytes >= 2) {
        t = r.nextInt(2);
      } else {
        t = 0;
      }
      if (t == 0) {
        buffer[i] = (char) r.nextInt(0x80);
        bytes--;
      } else if (1 == t) {
        buffer[i] = (char) nextInt(r, 0x80, 0x7ff);
        bytes -= 2;
      } else if (2 == t) {
        buffer[i] = (char) nextInt(r, 0x800, 0xd7ff);
        bytes -= 3;
      } else if (3 == t) {
        buffer[i] = (char) nextInt(r, 0xe000, 0xffff);
        bytes -= 3;
      } else if (4 == t) {
        // Make a surrogate pair
        // High surrogate
        buffer[i++] = (char) nextInt(r, 0xd800, 0xdbff);
        // Low surrogate
        buffer[i] = (char) nextInt(r, 0xdc00, 0xdfff);
        bytes -= 4;
      }

    }
    return new String(buffer, 0, i);
  }

  
  /** Return a Codec that can read any of the
   *  default codecs and formats, but always writes in the specified
   *  format. */
  public static Codec alwaysPostingsFormat(final PostingsFormat format) {
    // TODO: we really need for postings impls etc to announce themselves
    // (and maybe their params, too) to infostream on flush and merge.
    // otherwise in a real debugging situation we won't know whats going on!
    if (LuceneTestCase.VERBOSE) {
      System.out.println("forcing postings format to:" + format);
    }
    return new Lucene42Codec() {
      @Override
      public PostingsFormat getPostingsFormatForField(String field) {
        return format;
      }
    };
  }
  
  /** Return a Codec that can read any of the
   *  default codecs and formats, but always writes in the specified
   *  format. */
  public static Codec alwaysDocValuesFormat(final DocValuesFormat format) {
    // TODO: we really need for docvalues impls etc to announce themselves
    // (and maybe their params, too) to infostream on flush and merge.
    // otherwise in a real debugging situation we won't know whats going on!
    if (LuceneTestCase.VERBOSE) {
      System.out.println("forcing docvalues format to:" + format);
    }
    return new Lucene42Codec() {
      @Override
      public DocValuesFormat getDocValuesFormatForField(String field) {
        return format;
      }
    };
  }

  // TODO: generalize all 'test-checks-for-crazy-codecs' to
  // annotations (LUCENE-3489)
  public static String getPostingsFormat(String field) {
    return getPostingsFormat(Codec.getDefault(), field);
  }
  
  public static String getPostingsFormat(Codec codec, String field) {
    PostingsFormat p = codec.postingsFormat();
    if (p instanceof PerFieldPostingsFormat) {
      return ((PerFieldPostingsFormat)p).getPostingsFormatForField(field).getName();
    } else {
      return p.getName();
    }
  }
<<<<<<< HEAD
  
  public static String getDocValuesFormat(Codec codec, String field) {
    DocValuesFormat d = codec.docValuesFormat();
    if (d instanceof PerFieldDocValuesFormat) {
      return ((PerFieldDocValuesFormat)d).getDocValuesFormatForField(field).getName();
    } else {
      return d.getName();
    }
  }
=======
  public static String getDocValuesFormat(String field) {
    return getDocValuesFormat(Codec.getDefault(), field);
  }
  
  public static String getDocValuesFormat(Codec codec, String field) {
    DocValuesFormat f = codec.docValuesFormat();
    if (f instanceof PerFieldDocValuesFormat) {
      return ((PerFieldDocValuesFormat) f).getDocValuesFormatForField(field).getName();
    } else {
      return f.getName();
    }
  }

  public static boolean fieldSupportsHugeBinaryDocValues(String field) {
    String dvFormat = getDocValuesFormat(field);
    return dvFormat.equals("CheapBastard") ||
      dvFormat.equals("Disk") ||
      dvFormat.equals("SimpleText");
  }
>>>>>>> f7d2ac0b

  public static boolean anyFilesExceptWriteLock(Directory dir) throws IOException {
    String[] files = dir.listAll();
    if (files.length > 1 || (files.length == 1 && !files[0].equals("write.lock"))) {
      return true;
    } else {
      return false;
    }
  }

  /** just tries to configure things to keep the open file
   * count lowish */
  public static void reduceOpenFiles(IndexWriter w) {
    // keep number of open files lowish
    MergePolicy mp = w.getConfig().getMergePolicy();
    if (mp instanceof LogMergePolicy) {
      LogMergePolicy lmp = (LogMergePolicy) mp;
      lmp.setMergeFactor(Math.min(5, lmp.getMergeFactor()));
      lmp.setNoCFSRatio(1.0);
    } else if (mp instanceof TieredMergePolicy) {
      TieredMergePolicy tmp = (TieredMergePolicy) mp;
      tmp.setMaxMergeAtOnce(Math.min(5, tmp.getMaxMergeAtOnce()));
      tmp.setSegmentsPerTier(Math.min(5, tmp.getSegmentsPerTier()));
      tmp.setNoCFSRatio(1.0);
    }
    MergeScheduler ms = w.getConfig().getMergeScheduler();
    if (ms instanceof ConcurrentMergeScheduler) {
      // wtf... shouldnt it be even lower since its 1 by default?!?!
      ((ConcurrentMergeScheduler) ms).setMaxMergesAndThreads(3, 2);
    }
  }

  /** Checks some basic behaviour of an AttributeImpl
   * @param reflectedValues contains a map with "AttributeClass#key" as values
   */
  public static <T> void assertAttributeReflection(final AttributeImpl att, Map<String,T> reflectedValues) {
    final Map<String,Object> map = new HashMap<String,Object>();
    att.reflectWith(new AttributeReflector() {
      @Override
      public void reflect(Class<? extends Attribute> attClass, String key, Object value) {
        map.put(attClass.getName() + '#' + key, value);
      }
    });
    Assert.assertEquals("Reflection does not produce same map", reflectedValues, map);
  }
  
  /** 
   * insecure, fast version of File.createTempFile
   * uses Random instead of SecureRandom.
   */
  public static File createTempFile(String prefix, String suffix, File directory)
      throws IOException {
    if (prefix.length() < 3) {
      throw new IllegalArgumentException("prefix must be at least 3 characters");
    }
    String newSuffix = suffix == null ? ".tmp" : suffix;
    // always pull a long from master random. that way, the randomness of the test
    // is not affected by whether it initialized the counter (in genTempFile) or not.
    // note that the Random used by genTempFile is *not* the master Random, and therefore
    // does not affect the randomness of the test.
    final Random random = new Random(RandomizedContext.current().getRandom().nextLong());
    File result;
    do {
      result = genTempFile(random, prefix, newSuffix, directory);
    } while (!result.createNewFile());
    return result;
  }

  /* identify for differnt VM processes */
  private static String counterBase;
  
  /* Temp file counter */
  private static int counter;
  private static final Object counterLock = new Object();

  private static File genTempFile(Random random, String prefix, String suffix, File directory) {
    final int identify;
    synchronized (counterLock) {
      if (counterBase == null) { // init once
        counter = random.nextInt() & 0xFFFF; // up to five digits number
        counterBase = Integer.toString(counter);
      }
      identify = counter++;
    }
    StringBuilder newName = new StringBuilder();
    newName.append(prefix);
    newName.append(counterBase);
    newName.append(identify);
    newName.append(suffix);
    return new File(directory, newName.toString());
  }

  public static void assertEquals(TopDocs expected, TopDocs actual) {
    Assert.assertEquals("wrong total hits", expected.totalHits, actual.totalHits);
    Assert.assertEquals("wrong maxScore", expected.getMaxScore(), actual.getMaxScore(), 0.0);
    Assert.assertEquals("wrong hit count", expected.scoreDocs.length, actual.scoreDocs.length);
    for(int hitIDX=0;hitIDX<expected.scoreDocs.length;hitIDX++) {
      final ScoreDoc expectedSD = expected.scoreDocs[hitIDX];
      final ScoreDoc actualSD = actual.scoreDocs[hitIDX];
      Assert.assertEquals("wrong hit docID", expectedSD.doc, actualSD.doc);
      Assert.assertEquals("wrong hit score", expectedSD.score, actualSD.score, 0.0);
      if (expectedSD instanceof FieldDoc) {
        Assert.assertTrue(actualSD instanceof FieldDoc);
        Assert.assertArrayEquals("wrong sort field values",
                            ((FieldDoc) expectedSD).fields,
                            ((FieldDoc) actualSD).fields);
      } else {
        Assert.assertFalse(actualSD instanceof FieldDoc);
      }
    }
  }

  // NOTE: this is likely buggy, and cannot clone fields
  // with tokenStreamValues, etc.  Use at your own risk!!

  // TODO: is there a pre-existing way to do this!!!
  public static Document cloneDocument(Document doc1) {
    final Document doc2 = new Document();
    for(IndexableField f : doc1.getFields()) {
      final Field field1 = (Field) f;
      final Field field2;
      final DocValuesType dvType = field1.fieldType().docValueType();
      final NumericType numType = field1.fieldType().numericType();
      if (dvType != null) {
        switch(dvType) {
          case NUMERIC:
            field2 = new NumericDocValuesField(field1.name(), field1.numericValue().longValue());
            break;
          case BINARY:
            field2 = new BinaryDocValuesField(field1.name(), field1.binaryValue());
          break;
          case SORTED:
            field2 = new SortedDocValuesField(field1.name(), field1.binaryValue());
            break;
          default:
            throw new IllegalStateException("unknown Type: " + dvType);
        }
      } else if (numType != null) {
        switch (numType) {
          case INT:
            field2 = new IntField(field1.name(), field1.numericValue().intValue(), field1.fieldType());
            break;
          case FLOAT:
            field2 = new FloatField(field1.name(), field1.numericValue().intValue(), field1.fieldType());
            break;
          case LONG:
            field2 = new LongField(field1.name(), field1.numericValue().intValue(), field1.fieldType());
            break;
          case DOUBLE:
            field2 = new DoubleField(field1.name(), field1.numericValue().intValue(), field1.fieldType());
            break;
          default:
            throw new IllegalStateException("unknown Type: " + numType);
        }
      } else {
        field2 = new Field(field1.name(), field1.stringValue(), field1.fieldType());
      }
      doc2.add(field2);
    }

    return doc2;
  }

  // Returns a DocsEnum, but randomly sometimes uses a
  // DocsAndFreqsEnum, DocsAndPositionsEnum.  Returns null
  // if field/term doesn't exist:
  public static DocsEnum docs(Random random, IndexReader r, String field, BytesRef term, Bits liveDocs, DocsEnum reuse, int flags) throws IOException {
    final Terms terms = MultiFields.getTerms(r, field);
    if (terms == null) {
      return null;
    }
    final TermsEnum termsEnum = terms.iterator(null);
    if (!termsEnum.seekExact(term)) {
      return null;
    }
    return docs(random, termsEnum, liveDocs, reuse, flags);
  }

  // Returns a DocsEnum from a positioned TermsEnum, but
  // randomly sometimes uses a DocsAndFreqsEnum, DocsAndPositionsEnum.
  public static DocsEnum docs(Random random, TermsEnum termsEnum, Bits liveDocs, DocsEnum reuse, int flags) throws IOException {
    if (random.nextBoolean()) {
      if (random.nextBoolean()) {
        final int posFlags;
        switch (random.nextInt(4)) {
          case 0: posFlags = 0; break;
          case 1: posFlags = DocsAndPositionsEnum.FLAG_OFFSETS; break;
          case 2: posFlags = DocsAndPositionsEnum.FLAG_PAYLOADS; break;
          default: posFlags = DocsAndPositionsEnum.FLAG_OFFSETS | DocsAndPositionsEnum.FLAG_PAYLOADS; break;
        }
        // TODO: cast to DocsAndPositionsEnum?
        DocsAndPositionsEnum docsAndPositions = termsEnum.docsAndPositions(liveDocs, null, posFlags);
        if (docsAndPositions != null) {
          return docsAndPositions;
        }
      }
      flags |= DocsEnum.FLAG_FREQS;
    }
    return termsEnum.docs(liveDocs, reuse, flags);
  }
  
  public static CharSequence stringToCharSequence(String string, Random random) {
    return bytesToCharSequence(new BytesRef(string), random);
  }
  
  public static CharSequence bytesToCharSequence(BytesRef ref, Random random) {
    switch(random.nextInt(5)) {
    case 4:
      CharsRef chars = new CharsRef(ref.length);
      UnicodeUtil.UTF8toUTF16(ref.bytes, ref.offset, ref.length, chars);
      return chars;
    case 3:
      return CharBuffer.wrap(ref.utf8ToString());
    default:
      return ref.utf8ToString();
    }
  }

  /**
   * Shutdown {@link ExecutorService} and wait for its.
   */
  public static void shutdownExecutorService(ExecutorService ex) {
    if (ex != null) {
      try {
        ex.shutdown();
        ex.awaitTermination(1, TimeUnit.SECONDS);
      } catch (InterruptedException e) {
        // Just report it on the syserr.
        System.err.println("Could not properly shutdown executor service.");
        e.printStackTrace(System.err);
      }
    }
  }

  public static FieldInfos getFieldInfos(SegmentInfo info) throws IOException {
    Directory cfsDir = null;
    try {
      if (info.getUseCompoundFile()) {
        cfsDir = new CompoundFileDirectory(info.dir,
                                           IndexFileNames.segmentFileName(info.name, "", IndexFileNames.COMPOUND_FILE_EXTENSION),
                                           IOContext.READONCE,
                                           false);
      } else {
        cfsDir = info.dir;
      }
      return info.getCodec().fieldInfosFormat().getFieldInfosReader().read(cfsDir,
                                                                           info.name,
                                                                           IOContext.READONCE);
    } finally {
      if (info.getUseCompoundFile() && cfsDir != null) {
        cfsDir.close();
      }
    }
  }

  /**
   * Returns a valid (compiling) Pattern instance with random stuff inside. Be careful
   * when applying random patterns to longer strings as certain types of patterns
   * may explode into exponential times in backtracking implementations (such as Java's).
   */
  public static Pattern randomPattern(Random random) {
    final String nonBmpString = "AB\uD840\uDC00C";
    while (true) {
      try {
        Pattern p = Pattern.compile(_TestUtil.randomRegexpishString(random));
        String replacement = null;
        // ignore bugs in Sun's regex impl
        try {
          replacement = p.matcher(nonBmpString).replaceAll("_");
        } catch (StringIndexOutOfBoundsException jdkBug) {
          System.out.println("WARNING: your jdk is buggy!");
          System.out.println("Pattern.compile(\"" + p.pattern() + 
              "\").matcher(\"AB\\uD840\\uDC00C\").replaceAll(\"_\"); should not throw IndexOutOfBounds!");
        }
        // Make sure the result of applying the pattern to a string with extended
        // unicode characters is a valid utf16 string. See LUCENE-4078 for discussion.
        if (replacement != null && UnicodeUtil.validUTF16String(replacement)) {
          return p;
        }
      } catch (PatternSyntaxException ignored) {
        // Loop trying until we hit something that compiles.
      }
    }
  }
    
  
  public static final FilterStrategy randomFilterStrategy(final Random random) {
    switch(random.nextInt(6)) {
      case 5:
      case 4:
        return new FilteredQuery.RandomAccessFilterStrategy() {
          @Override
          protected boolean useRandomAccess(Bits bits, int firstFilterDoc) {
            return LuceneTestCase.random().nextBoolean();
          }
        };
      case 3:
        return FilteredQuery.RANDOM_ACCESS_FILTER_STRATEGY;
      case 2:
        return FilteredQuery.LEAP_FROG_FILTER_FIRST_STRATEGY;
      case 1:
        return FilteredQuery.LEAP_FROG_QUERY_FIRST_STRATEGY;
      case 0: 
        return FilteredQuery.QUERY_FIRST_FILTER_STRATEGY;
      default:
        return FilteredQuery.RANDOM_ACCESS_FILTER_STRATEGY;
    }
  }

  /**
   * Returns a random string in the specified length range consisting 
   * entirely of whitespace characters 
   * @see #WHITESPACE_CHARACTERS
   */
  public static String randomWhitespace(Random r, int minLength, int maxLength) {
    final int end = nextInt(r, minLength, maxLength);
    StringBuilder out = new StringBuilder();
    for (int i = 0; i < end; i++) {
      int offset = nextInt(r, 0, WHITESPACE_CHARACTERS.length-1);
      char c = WHITESPACE_CHARACTERS[offset];
      // sanity check
      Assert.assertTrue("Not really whitespace? (@"+offset+"): " + c, Character.isWhitespace(c));
      out.append(c);
    }
    return out.toString();
  }
  
  /** List of characters that match {@link Character#isWhitespace} */
  public static final char[] WHITESPACE_CHARACTERS = new char[] {
    // :TODO: is this list exhaustive?
    '\u0009',
    '\n',    
    '\u000B',
    '\u000C',
    '\r',    
    '\u001C',
    '\u001D',
    '\u001E',
    '\u001F',
    '\u0020',
    // '\u0085', faild sanity check?
    '\u1680',
    '\u180E',
    '\u2000',
    '\u2001',
    '\u2002',
    '\u2003',
    '\u2004',
    '\u2005',
    '\u2006',
    '\u2008',
    '\u2009',
    '\u200A',
    '\u2028',
    '\u2029',
    '\u205F',
    '\u3000',
  };
}<|MERGE_RESOLUTION|>--- conflicted
+++ resolved
@@ -743,17 +743,7 @@
       return p.getName();
     }
   }
-<<<<<<< HEAD
-  
-  public static String getDocValuesFormat(Codec codec, String field) {
-    DocValuesFormat d = codec.docValuesFormat();
-    if (d instanceof PerFieldDocValuesFormat) {
-      return ((PerFieldDocValuesFormat)d).getDocValuesFormatForField(field).getName();
-    } else {
-      return d.getName();
-    }
-  }
-=======
+
   public static String getDocValuesFormat(String field) {
     return getDocValuesFormat(Codec.getDefault(), field);
   }
@@ -773,7 +763,6 @@
       dvFormat.equals("Disk") ||
       dvFormat.equals("SimpleText");
   }
->>>>>>> f7d2ac0b
 
   public static boolean anyFilesExceptWriteLock(Directory dir) throws IOException {
     String[] files = dir.listAll();
