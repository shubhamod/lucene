--- conflicted
+++ resolved
@@ -31,11 +31,6 @@
 import org.apache.lucene.util.hnsw.HnswGraphBuilder;
 import org.apache.lucene.util.hnsw.HnswGraphSearcher;
 import org.apache.lucene.util.hnsw.NeighborQueue;
-<<<<<<< HEAD
-import org.apache.lucene.util.hnsw.HnswGraphBuilder;
-import org.apache.lucene.util.hnsw.OnHeapHnswGraphFactory;
-=======
->>>>>>> b2cf7b6b
 
 /**
  * The Word2VecSynonymProvider generates the list of sysnonyms of a term.
@@ -59,11 +54,7 @@
     word2VecModel = model;
 
     HnswGraphBuilder<float[]> builder =
-<<<<<<< HEAD
-        OnHeapHnswGraphFactory.instance.createBuilder(
-=======
         HnswGraphBuilder.create(
->>>>>>> b2cf7b6b
             word2VecModel,
             VECTOR_ENCODING,
             SIMILARITY_FUNCTION,
